--- conflicted
+++ resolved
@@ -169,14 +169,9 @@
 ) (*ethpb.ProposerSlashing, error) {
 	header1 := &ethpb.SignedBeaconBlockHeader{
 		Header: &ethpb.BeaconBlockHeader{
-<<<<<<< HEAD
 			ProposerIndex: idx,
 			Slot:          bState.Slot(),
-			BodyRoot:      []byte{0, 1, 0},
-=======
-			Slot:     bState.Slot(),
-			BodyRoot: bytesutil.PadTo([]byte{0, 1, 0}, 32),
->>>>>>> 1562ebf2
+			BodyRoot:      bytesutil.PadTo([]byte{0, 1, 0}, 32),
 		},
 	}
 	currentEpoch := helpers.CurrentEpoch(bState)
@@ -192,14 +187,9 @@
 
 	header2 := &ethpb.SignedBeaconBlockHeader{
 		Header: &ethpb.BeaconBlockHeader{
-<<<<<<< HEAD
 			ProposerIndex: idx,
 			Slot:          bState.Slot(),
-			BodyRoot:      []byte{0, 2, 0},
-=======
-			Slot:     bState.Slot(),
-			BodyRoot: bytesutil.PadTo([]byte{0, 2, 0}, 32),
->>>>>>> 1562ebf2
+			BodyRoot:      bytesutil.PadTo([]byte{0, 2, 0}, 32),
 		},
 	}
 	root, err = helpers.ComputeSigningRoot(header2.Header, domain)

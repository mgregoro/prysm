/*
Package featureconfig defines which features are enabled for runtime
in order to selectively enable certain features to maintain a stable runtime.

The process for implementing new features using this package is as follows:
	1. Add a new CMD flag in flags.go, and place it in the proper list(s) var for its client.
	2. Add a condition for the flag in the proper Configure function(s) below.
	3. Place any "new" behavior in the `if flagEnabled` statement.
	4. Place any "previous" behavior in the `else` statement.
	5. Ensure any tests using the new feature fail if the flag isn't enabled.
	5a. Use the following to enable your flag for tests:
	cfg := &featureconfig.Flags{
		VerifyAttestationSigs: true,
	}
	featureconfig.Init(cfg)
	6. Add the string for the flags that should be running within E2E to E2EValidatorFlags
	and E2EBeaconChainFlags.
*/
package featureconfig

import (
	"github.com/prysmaticlabs/prysm/shared/params"
	"github.com/sirupsen/logrus"
	"gopkg.in/urfave/cli.v2"
)

var log = logrus.WithField("prefix", "flags")

// Flags is a struct to represent which features the client will perform on runtime.
type Flags struct {
<<<<<<< HEAD
	NoCustomConfig                             bool   // NoCustomConfigFlag determines whether to launch a beacon chain using real parameters or demo parameters.
	CustomGenesisDelay                         uint64 // CustomGenesisDelay signals how long of a delay to set to start the chain.
	MinimalConfig                              bool   // MinimalConfig as defined in the spec.
	WriteSSZStateTransitions                   bool   // WriteSSZStateTransitions to tmp directory.
	InitSyncNoVerify                           bool   // InitSyncNoVerify when initial syncing w/o verifying block's contents.
	EnableDynamicCommitteeSubnets              bool   // Enables dynamic attestation committee subnets via p2p.
	SkipBLSVerify                              bool   // Skips BLS verification across the runtime.
	EnableBackupWebhook                        bool   // EnableBackupWebhook to allow database backups to trigger from monitoring port /db/backup.
	PruneEpochBoundaryStates                   bool   // PruneEpochBoundaryStates prunes the epoch boundary state before last finalized check point.
	EnableSnappyDBCompression                  bool   // EnableSnappyDBCompression in the database.
	KafkaBootstrapServers                      string // KafkaBootstrapServers to find kafka servers to stream blocks, attestations, etc.
	ProtectProposer                            bool   // ProtectProposer prevents the validator client from signing any proposals that would be considered a slashable offense.
	ProtectAttester                            bool   // ProtectAttester prevents the validator client from signing any attestations that would be considered a slashable offense.
	DisableStrictAttestationPubsubVerification bool   // DisableStrictAttestationPubsubVerification will disabling strict signature verification in pubsub.
	DisableUpdateHeadPerAttestation            bool   // DisableUpdateHeadPerAttestation will disabling update head on per attestation basis.
	EnableByteMempool                          bool   // EnaableByteMempool memory management.
	EnableDomainDataCache                      bool   // EnableDomainDataCache caches validator calls to DomainData per epoch.
	EnableStateGenSigVerify                    bool   // EnableStateGenSigVerify verifies proposer and randao signatures during state gen.
	CheckHeadState                             bool   // CheckHeadState checks the current headstate before retrieving the desired state from the db.
	DontPruneStateStartUp                      bool   // DontPruneStateStartUp disables pruning state upon beacon node start up.
	DisableNewStateMgmt                        bool   // NewStateMgmt disables the new state mgmt service.
	DisableInitSyncQueue                       bool   // DisableInitSyncQueue disables the new initial sync implementation.
	EnableFieldTrie                            bool   // EnableFieldTrie enables the state from using field specific tries when computing the root.
	EnableBlockHTR                             bool   // EnableBlockHTR enables custom hashing of our beacon blocks.
	NoInitSyncBatchSaveBlocks                  bool   // NoInitSyncBatchSaveBlocks disables batch save blocks mode during initial syncing.
=======
	NoCustomConfig                             bool // NoCustomConfigFlag determines whether to launch a beacon chain using real parameters or demo parameters.
	MinimalConfig                              bool // MinimalConfig as defined in the spec.
	WriteSSZStateTransitions                   bool // WriteSSZStateTransitions to tmp directory.
	InitSyncNoVerify                           bool // InitSyncNoVerify when initial syncing w/o verifying block's contents.
	EnableDynamicCommitteeSubnets              bool // Enables dynamic attestation committee subnets via p2p.
	SkipBLSVerify                              bool // Skips BLS verification across the runtime.
	EnableBackupWebhook                        bool // EnableBackupWebhook to allow database backups to trigger from monitoring port /db/backup.
	PruneEpochBoundaryStates                   bool // PruneEpochBoundaryStates prunes the epoch boundary state before last finalized check point.
	EnableSnappyDBCompression                  bool // EnableSnappyDBCompression in the database.
	ProtectProposer                            bool // ProtectProposer prevents the validator client from signing any proposals that would be considered a slashable offense.
	ProtectAttester                            bool // ProtectAttester prevents the validator client from signing any attestations that would be considered a slashable offense.
	DisableStrictAttestationPubsubVerification bool // DisableStrictAttestationPubsubVerification will disabling strict signature verification in pubsub.
	DisableUpdateHeadPerAttestation            bool // DisableUpdateHeadPerAttestation will disabling update head on per attestation basis.
	EnableByteMempool                          bool // EnaableByteMempool memory management.
	EnableDomainDataCache                      bool // EnableDomainDataCache caches validator calls to DomainData per epoch.
	EnableStateGenSigVerify                    bool // EnableStateGenSigVerify verifies proposer and randao signatures during state gen.
	CheckHeadState                             bool // CheckHeadState checks the current headstate before retrieving the desired state from the db.
	EnableNoise                                bool // EnableNoise enables the beacon node to use NOISE instead of SECIO when performing a handshake with another peer.
	DontPruneStateStartUp                      bool // DontPruneStateStartUp disables pruning state upon beacon node start up.
	NewStateMgmt                               bool // NewStateMgmt enables the new experimental state mgmt service.
	DisableInitSyncQueue                       bool // DisableInitSyncQueue disables the new initial sync implementation.
	EnableFieldTrie                            bool // EnableFieldTrie enables the state from using field specific tries when computing the root.
	EnableBlockHTR                             bool // EnableBlockHTR enables custom hashing of our beacon blocks.
	NoInitSyncBatchSaveBlocks                  bool // NoInitSyncBatchSaveBlocks disables batch save blocks mode during initial syncing.
>>>>>>> 7bdd1355
	// DisableForkChoice disables using LMD-GHOST fork choice to update
	// the head of the chain based on attestations and instead accepts any valid received block
	// as the chain head. UNSAFE, use with caution.
	DisableForkChoice bool

	// BroadcastSlashings enables p2p broadcasting of proposer or attester slashing.
	BroadcastSlashings bool

	// Cache toggles.
	EnableSSZCache          bool // EnableSSZCache see https://github.com/prysmaticlabs/prysm/pull/4558.
	EnableEth1DataVoteCache bool // EnableEth1DataVoteCache; see https://github.com/prysmaticlabs/prysm/issues/3106.
	EnableSlasherConnection bool // EnableSlasher enable retrieval of slashing events from a slasher instance.
	EnableBlockTreeCache    bool // EnableBlockTreeCache enable fork choice service to maintain latest filtered block tree.

	KafkaBootstrapServers string // KafkaBootstrapServers to find kafka servers to stream blocks, attestations, etc.
	CustomGenesisDelay    uint64 // CustomGenesisDelay signals how long of a delay to set to start the chain.
}

var featureConfig *Flags

// Get retrieves feature config.
func Get() *Flags {
	if featureConfig == nil {
		return &Flags{}
	}
	return featureConfig
}

// Init sets the global config equal to the config that is passed in.
func Init(c *Flags) {
	featureConfig = c
}

// ConfigureBeaconChain sets the global config based
// on what flags are enabled for the beacon-chain client.
func ConfigureBeaconChain(ctx *cli.Context) {
	complainOnDeprecatedFlags(ctx)
	cfg := &Flags{}
	cfg = configureConfig(ctx, cfg)
	delay := params.BeaconConfig().MinGenesisDelay
	if ctx.IsSet(customGenesisDelayFlag.Name) {
		delay = ctx.Uint64(customGenesisDelayFlag.Name)
		log.Warnf("Starting ETH2 with genesis delay of %d seconds", delay)
	}
	cfg.CustomGenesisDelay = delay
	if ctx.Bool(writeSSZStateTransitionsFlag.Name) {
		log.Warn("Writing SSZ states and blocks after state transitions")
		cfg.WriteSSZStateTransitions = true
	}
	if ctx.Bool(disableForkChoiceUnsafeFlag.Name) {
		log.Warn("UNSAFE: Disabled fork choice for updating chain head")
		cfg.DisableForkChoice = true
	}
	if ctx.Bool(enableDynamicCommitteeSubnets.Name) {
		log.Warn("Enabled dynamic attestation committee subnets")
		cfg.EnableDynamicCommitteeSubnets = true
	}
	if ctx.Bool(enableSSZCache.Name) {
		log.Warn("Enabled unsafe ssz cache")
		cfg.EnableSSZCache = true
	}
	if ctx.Bool(enableEth1DataVoteCacheFlag.Name) {
		log.Warn("Enabled unsafe eth1 data vote cache")
		cfg.EnableEth1DataVoteCache = true
	}
	if ctx.Bool(initSyncVerifyEverythingFlag.Name) {
		log.Warn("Initial syncing with verifying all block's content signatures.")
		cfg.InitSyncNoVerify = false
	} else {
		cfg.InitSyncNoVerify = true
	}
	if ctx.Bool(skipBLSVerifyFlag.Name) {
		log.Warn("UNSAFE: Skipping BLS verification at runtime")
		cfg.SkipBLSVerify = true
	}
	if ctx.Bool(enableBackupWebhookFlag.Name) {
		log.Warn("Allowing database backups to be triggered from HTTP webhook.")
		cfg.EnableBackupWebhook = true
	}
	if ctx.String(kafkaBootstrapServersFlag.Name) != "" {
		log.Warn("Enabling experimental kafka streaming.")
		cfg.KafkaBootstrapServers = ctx.String(kafkaBootstrapServersFlag.Name)
	}
	if ctx.Bool(enableSlasherFlag.Name) {
		log.Warn("Enable slasher connection.")
		cfg.EnableSlasherConnection = true
	}
	if ctx.Bool(cacheFilteredBlockTreeFlag.Name) {
		log.Warn("Enabled filtered block tree cache for fork choice.")
		cfg.EnableBlockTreeCache = true
	}
	if ctx.Bool(disableStrictAttestationPubsubVerificationFlag.Name) {
		log.Warn("Disabled strict attestation signature verification in pubsub")
		cfg.DisableStrictAttestationPubsubVerification = true
	}
	if ctx.Bool(disableUpdateHeadPerAttestation.Name) {
		log.Warn("Disabled update head on per attestation basis")
		cfg.DisableUpdateHeadPerAttestation = true
	}
	if ctx.Bool(enableByteMempool.Name) {
		log.Warn("Enabling experimental memory management for beacon state")
		cfg.EnableByteMempool = true
	}
	if ctx.Bool(enableStateGenSigVerify.Name) {
		log.Warn("Enabling sig verify for state gen")
		cfg.EnableStateGenSigVerify = true
	}
	if ctx.Bool(checkHeadState.Name) {
		log.Warn("Enabling check head state for chainservice")
		cfg.CheckHeadState = true
	}
	if ctx.Bool(dontPruneStateStartUp.Name) {
		log.Warn("Not enabling state pruning upon start up")
		cfg.DontPruneStateStartUp = true
	}
	if ctx.Bool(disableNewStateMgmt.Name) {
		log.Warn("Disabling state management service")
		cfg.DisableNewStateMgmt = true
	}
	if ctx.Bool(disableInitSyncQueue.Name) {
		log.Warn("Disabled initial sync queue")
		cfg.DisableInitSyncQueue = true
	}
	if ctx.Bool(enableFieldTrie.Name) {
		log.Warn("Enabling state field trie")
		cfg.EnableFieldTrie = true
	}
	if ctx.Bool(enableCustomBlockHTR.Name) {
		log.Warn("Enabling custom block hashing")
		cfg.EnableBlockHTR = true
	}
	if ctx.Bool(disableInitSyncBatchSaveBlocks.Name) {
		log.Warn("Disabling init sync batch save blocks mode")
		cfg.NoInitSyncBatchSaveBlocks = true
	}
	Init(cfg)
}

// ConfigureValidator sets the global config based
// on what flags are enabled for the validator client.
func ConfigureValidator(ctx *cli.Context) {
	complainOnDeprecatedFlags(ctx)
	cfg := &Flags{}
	cfg = configureConfig(ctx, cfg)
	cfg.ProtectProposer = true
	if ctx.Bool(disableProtectProposerFlag.Name) {
		log.Warn("Disabled validator proposal slashing protection.")
		cfg.ProtectProposer = false
	}
	cfg.ProtectAttester = true
	if ctx.Bool(disableProtectAttesterFlag.Name) {
		log.Warn("Disabled validator attestation slashing protection.")
		cfg.ProtectAttester = false
	}
	if ctx.Bool(enableDomainDataCacheFlag.Name) {
		log.Warn("Enabled domain data cache.")
		cfg.EnableDomainDataCache = true
	}
	Init(cfg)
}

func complainOnDeprecatedFlags(ctx *cli.Context) {
	for _, f := range deprecatedFlags {
		if ctx.IsSet(f.Names()[0]) {
			log.Errorf("%s is deprecated and has no effect. Do not use this flag, it will be deleted soon.", f.Names()[0])
		}
	}
}

func configureConfig(ctx *cli.Context, cfg *Flags) *Flags {
	if ctx.Bool(noCustomConfigFlag.Name) {
		log.Warn("Using default mainnet config")
		cfg.NoCustomConfig = true
	}
	if ctx.Bool(minimalConfigFlag.Name) {
		log.Warn("Using minimal config")
		cfg.MinimalConfig = true
	}
	// Use custom config values if the --no-custom-config flag is not set.
	if !cfg.NoCustomConfig {
		if cfg.MinimalConfig {
			log.WithField(
				"config", "minimal-spec",
			).Info("Using custom chain parameters")
			params.UseMinimalConfig()
		} else {
			log.WithField(
				"config", "demo",
			).Info("Using custom chain parameters")
			params.UseDemoBeaconConfig()
		}
	}
	return cfg
}<|MERGE_RESOLUTION|>--- conflicted
+++ resolved
@@ -28,9 +28,7 @@
 
 // Flags is a struct to represent which features the client will perform on runtime.
 type Flags struct {
-<<<<<<< HEAD
 	NoCustomConfig                             bool   // NoCustomConfigFlag determines whether to launch a beacon chain using real parameters or demo parameters.
-	CustomGenesisDelay                         uint64 // CustomGenesisDelay signals how long of a delay to set to start the chain.
 	MinimalConfig                              bool   // MinimalConfig as defined in the spec.
 	WriteSSZStateTransitions                   bool   // WriteSSZStateTransitions to tmp directory.
 	InitSyncNoVerify                           bool   // InitSyncNoVerify when initial syncing w/o verifying block's contents.
@@ -39,7 +37,6 @@
 	EnableBackupWebhook                        bool   // EnableBackupWebhook to allow database backups to trigger from monitoring port /db/backup.
 	PruneEpochBoundaryStates                   bool   // PruneEpochBoundaryStates prunes the epoch boundary state before last finalized check point.
 	EnableSnappyDBCompression                  bool   // EnableSnappyDBCompression in the database.
-	KafkaBootstrapServers                      string // KafkaBootstrapServers to find kafka servers to stream blocks, attestations, etc.
 	ProtectProposer                            bool   // ProtectProposer prevents the validator client from signing any proposals that would be considered a slashable offense.
 	ProtectAttester                            bool   // ProtectAttester prevents the validator client from signing any attestations that would be considered a slashable offense.
 	DisableStrictAttestationPubsubVerification bool   // DisableStrictAttestationPubsubVerification will disabling strict signature verification in pubsub.
@@ -54,32 +51,6 @@
 	EnableFieldTrie                            bool   // EnableFieldTrie enables the state from using field specific tries when computing the root.
 	EnableBlockHTR                             bool   // EnableBlockHTR enables custom hashing of our beacon blocks.
 	NoInitSyncBatchSaveBlocks                  bool   // NoInitSyncBatchSaveBlocks disables batch save blocks mode during initial syncing.
-=======
-	NoCustomConfig                             bool // NoCustomConfigFlag determines whether to launch a beacon chain using real parameters or demo parameters.
-	MinimalConfig                              bool // MinimalConfig as defined in the spec.
-	WriteSSZStateTransitions                   bool // WriteSSZStateTransitions to tmp directory.
-	InitSyncNoVerify                           bool // InitSyncNoVerify when initial syncing w/o verifying block's contents.
-	EnableDynamicCommitteeSubnets              bool // Enables dynamic attestation committee subnets via p2p.
-	SkipBLSVerify                              bool // Skips BLS verification across the runtime.
-	EnableBackupWebhook                        bool // EnableBackupWebhook to allow database backups to trigger from monitoring port /db/backup.
-	PruneEpochBoundaryStates                   bool // PruneEpochBoundaryStates prunes the epoch boundary state before last finalized check point.
-	EnableSnappyDBCompression                  bool // EnableSnappyDBCompression in the database.
-	ProtectProposer                            bool // ProtectProposer prevents the validator client from signing any proposals that would be considered a slashable offense.
-	ProtectAttester                            bool // ProtectAttester prevents the validator client from signing any attestations that would be considered a slashable offense.
-	DisableStrictAttestationPubsubVerification bool // DisableStrictAttestationPubsubVerification will disabling strict signature verification in pubsub.
-	DisableUpdateHeadPerAttestation            bool // DisableUpdateHeadPerAttestation will disabling update head on per attestation basis.
-	EnableByteMempool                          bool // EnaableByteMempool memory management.
-	EnableDomainDataCache                      bool // EnableDomainDataCache caches validator calls to DomainData per epoch.
-	EnableStateGenSigVerify                    bool // EnableStateGenSigVerify verifies proposer and randao signatures during state gen.
-	CheckHeadState                             bool // CheckHeadState checks the current headstate before retrieving the desired state from the db.
-	EnableNoise                                bool // EnableNoise enables the beacon node to use NOISE instead of SECIO when performing a handshake with another peer.
-	DontPruneStateStartUp                      bool // DontPruneStateStartUp disables pruning state upon beacon node start up.
-	NewStateMgmt                               bool // NewStateMgmt enables the new experimental state mgmt service.
-	DisableInitSyncQueue                       bool // DisableInitSyncQueue disables the new initial sync implementation.
-	EnableFieldTrie                            bool // EnableFieldTrie enables the state from using field specific tries when computing the root.
-	EnableBlockHTR                             bool // EnableBlockHTR enables custom hashing of our beacon blocks.
-	NoInitSyncBatchSaveBlocks                  bool // NoInitSyncBatchSaveBlocks disables batch save blocks mode during initial syncing.
->>>>>>> 7bdd1355
 	// DisableForkChoice disables using LMD-GHOST fork choice to update
 	// the head of the chain based on attestations and instead accepts any valid received block
 	// as the chain head. UNSAFE, use with caution.

/*
Package featureconfig defines which features are enabled for runtime
in order to selectively enable certain features to maintain a stable runtime.

The process for implementing new features using this package is as follows:
	1. Add a new CMD flag in flags.go, and place it in the proper list(s) var for its client.
	2. Add a condition for the flag in the proper Configure function(s) below.
	3. Place any "new" behavior in the `if flagEnabled` statement.
	4. Place any "previous" behavior in the `else` statement.
	5. Ensure any tests using the new feature fail if the flag isn't enabled.
	5a. Use the following to enable your flag for tests:
	cfg := &featureconfig.Flags{
		VerifyAttestationSigs: true,
	}
	resetCfg := featureconfig.InitWithReset(cfg)
	defer resetCfg()
	6. Add the string for the flags that should be running within E2E to E2EValidatorFlags
	and E2EBeaconChainFlags.
*/
package featureconfig

import (
	"github.com/prysmaticlabs/prysm/shared/params"
	"github.com/sirupsen/logrus"
	"gopkg.in/urfave/cli.v2"
)

var log = logrus.WithField("prefix", "flags")

// Flags is a struct to represent which features the client will perform on runtime.
type Flags struct {
	MinimalConfig                              bool // MinimalConfig as defined in the spec.
	SchlesiTestnet                             bool // SchlesiTestnet preconfigured spec.
	WriteSSZStateTransitions                   bool // WriteSSZStateTransitions to tmp directory.
	InitSyncNoVerify                           bool // InitSyncNoVerify when initial syncing w/o verifying block's contents.
	DisableDynamicCommitteeSubnets             bool // Disables dynamic attestation committee subnets via p2p.
	SkipBLSVerify                              bool // Skips BLS verification across the runtime.
	EnableBackupWebhook                        bool // EnableBackupWebhook to allow database backups to trigger from monitoring port /db/backup.
	PruneEpochBoundaryStates                   bool // PruneEpochBoundaryStates prunes the epoch boundary state before last finalized check point.
	EnableSnappyDBCompression                  bool // EnableSnappyDBCompression in the database.
	ProtectProposer                            bool // ProtectProposer prevents the validator client from signing any proposals that would be considered a slashable offense.
	ProtectAttester                            bool // ProtectAttester prevents the validator client from signing any attestations that would be considered a slashable offense.
	DisableStrictAttestationPubsubVerification bool // DisableStrictAttestationPubsubVerification will disabling strict signature verification in pubsub.
	DisableUpdateHeadPerAttestation            bool // DisableUpdateHeadPerAttestation will disabling update head on per attestation basis.
	EnableByteMempool                          bool // EnaableByteMempool memory management.
	EnableDomainDataCache                      bool // EnableDomainDataCache caches validator calls to DomainData per epoch.
	EnableStateGenSigVerify                    bool // EnableStateGenSigVerify verifies proposer and randao signatures during state gen.
	CheckHeadState                             bool // CheckHeadState checks the current headstate before retrieving the desired state from the db.
	EnableNoise                                bool // EnableNoise enables the beacon node to use NOISE instead of SECIO when performing a handshake with another peer.
	DontPruneStateStartUp                      bool // DontPruneStateStartUp disables pruning state upon beacon node start up.
	NewStateMgmt                               bool // NewStateMgmt enables the new state mgmt service.
	DisableInitSyncQueue                       bool // DisableInitSyncQueue disables the new initial sync implementation.
	EnableFieldTrie                            bool // EnableFieldTrie enables the state from using field specific tries when computing the root.
	EnableBlockHTR                             bool // EnableBlockHTR enables custom hashing of our beacon blocks.
	NoInitSyncBatchSaveBlocks                  bool // NoInitSyncBatchSaveBlocks disables batch save blocks mode during initial syncing.
	EnableStateRefCopy                         bool // EnableStateRefCopy copies the references to objects instead of the objects themselves when copying state fields.
	WaitForSynced                              bool // WaitForSynced uses WaitForSynced in validator startup to ensure it can communicate with the beacon node as soon as possible.
	// DisableForkChoice disables using LMD-GHOST fork choice to update
	// the head of the chain based on attestations and instead accepts any valid received block
	// as the chain head. UNSAFE, use with caution.
	DisableForkChoice bool

	// BroadcastSlashings enables p2p broadcasting of proposer or attester slashing.
	BroadcastSlashings bool

	// Cache toggles.
	EnableSSZCache          bool // EnableSSZCache see https://github.com/prysmaticlabs/prysm/pull/4558.
	EnableEth1DataVoteCache bool // EnableEth1DataVoteCache; see https://github.com/prysmaticlabs/prysm/issues/3106.
	EnableSlasherConnection bool // EnableSlasher enable retrieval of slashing events from a slasher instance.
	EnableBlockTreeCache    bool // EnableBlockTreeCache enable fork choice service to maintain latest filtered block tree.

	KafkaBootstrapServers string // KafkaBootstrapServers to find kafka servers to stream blocks, attestations, etc.
	CustomGenesisDelay    uint64 // CustomGenesisDelay signals how long of a delay to set to start the chain.
}

var featureConfig *Flags

// Get retrieves feature config.
func Get() *Flags {
	if featureConfig == nil {
		return &Flags{}
	}
	return featureConfig
}

// Init sets the global config equal to the config that is passed in.
func Init(c *Flags) {
	featureConfig = c
}

// InitWithReset sets the global config and returns function that is used to reset configuration.
func InitWithReset(c *Flags) func() {
	resetFunc := func() {
		Init(&Flags{})
	}
	Init(c)
	return resetFunc
}

<<<<<<< HEAD
=======
// Copy returns copy of the config object.
func (c *Flags) Copy() *Flags {
	return &Flags{
		MinimalConfig:                              c.MinimalConfig,
		SchlesiTestnet:                             c.SchlesiTestnet,
		WriteSSZStateTransitions:                   c.WriteSSZStateTransitions,
		InitSyncNoVerify:                           c.InitSyncNoVerify,
		DisableDynamicCommitteeSubnets:             c.DisableDynamicCommitteeSubnets,
		SkipBLSVerify:                              c.SkipBLSVerify,
		EnableBackupWebhook:                        c.EnableStateRefCopy,
		PruneEpochBoundaryStates:                   c.PruneEpochBoundaryStates,
		EnableSnappyDBCompression:                  c.EnableSnappyDBCompression,
		ProtectProposer:                            c.ProtectProposer,
		ProtectAttester:                            c.ProtectAttester,
		DisableStrictAttestationPubsubVerification: c.DisableStrictAttestationPubsubVerification,
		DisableUpdateHeadPerAttestation:            c.DisableUpdateHeadPerAttestation,
		EnableByteMempool:                          c.EnableByteMempool,
		EnableDomainDataCache:                      c.EnableDomainDataCache,
		EnableStateGenSigVerify:                    c.EnableStateGenSigVerify,
		CheckHeadState:                             c.CheckHeadState,
		EnableNoise:                                c.EnableNoise,
		DontPruneStateStartUp:                      c.DontPruneStateStartUp,
		NewStateMgmt:                               c.NewStateMgmt,
		DisableInitSyncQueue:                       c.DisableInitSyncQueue,
		EnableFieldTrie:                            c.EnableFieldTrie,
		EnableBlockHTR:                             c.EnableBlockHTR,
		NoInitSyncBatchSaveBlocks:                  c.NoInitSyncBatchSaveBlocks,
		EnableStateRefCopy:                         c.EnableStateRefCopy,
		WaitForSynced:                              c.WaitForSynced,
		DisableForkChoice:                          c.DisableForkChoice,
		BroadcastSlashings:                         c.BroadcastSlashings,
		EnableSSZCache:                             c.EnableSSZCache,
		EnableEth1DataVoteCache:                    c.EnableEth1DataVoteCache,
		EnableSlasherConnection:                    c.EnableSlasherConnection,
		EnableBlockTreeCache:                       c.EnableBlockTreeCache,
		KafkaBootstrapServers:                      c.KafkaBootstrapServers,
		CustomGenesisDelay:                         c.CustomGenesisDelay,
	}
}

>>>>>>> 4cc7f171
// ConfigureBeaconChain sets the global config based
// on what flags are enabled for the beacon-chain client.
func ConfigureBeaconChain(ctx *cli.Context) {
	complainOnDeprecatedFlags(ctx)
	cfg := &Flags{}
	cfg = configureConfig(ctx, cfg)
	if ctx.Bool(devModeFlag.Name) {
		enableDevModeFlags(ctx)
	}
	delay := params.BeaconConfig().MinGenesisDelay
	if ctx.IsSet(customGenesisDelayFlag.Name) {
		delay = ctx.Uint64(customGenesisDelayFlag.Name)
		log.Warnf("Starting ETH2 with genesis delay of %d seconds", delay)
	}
	cfg.CustomGenesisDelay = delay
	if ctx.Bool(writeSSZStateTransitionsFlag.Name) {
		log.Warn("Writing SSZ states and blocks after state transitions")
		cfg.WriteSSZStateTransitions = true
	}
	if ctx.Bool(disableForkChoiceUnsafeFlag.Name) {
		log.Warn("UNSAFE: Disabled fork choice for updating chain head")
		cfg.DisableForkChoice = true
	}
	if ctx.Bool(disableDynamicCommitteeSubnets.Name) {
		log.Warn("Disabled dynamic attestation committee subnets")
		cfg.DisableDynamicCommitteeSubnets = true
	}
	cfg.EnableSSZCache = true
	if ctx.Bool(disableSSZCache.Name) {
		log.Warn("Disabled ssz cache")
		cfg.EnableSSZCache = false
	}
	if ctx.Bool(enableEth1DataVoteCacheFlag.Name) {
		log.Warn("Enabled unsafe eth1 data vote cache")
		cfg.EnableEth1DataVoteCache = true
	}
	if ctx.Bool(initSyncVerifyEverythingFlag.Name) {
		log.Warn("Initial syncing with verifying all block's content signatures.")
		cfg.InitSyncNoVerify = false
	} else {
		cfg.InitSyncNoVerify = true
	}
	if ctx.Bool(skipBLSVerifyFlag.Name) {
		log.Warn("UNSAFE: Skipping BLS verification at runtime")
		cfg.SkipBLSVerify = true
	}
	if ctx.Bool(enableBackupWebhookFlag.Name) {
		log.Warn("Allowing database backups to be triggered from HTTP webhook.")
		cfg.EnableBackupWebhook = true
	}
	if ctx.String(kafkaBootstrapServersFlag.Name) != "" {
		log.Warn("Enabling experimental kafka streaming.")
		cfg.KafkaBootstrapServers = ctx.String(kafkaBootstrapServersFlag.Name)
	}
	if ctx.Bool(enableSlasherFlag.Name) {
		log.Warn("Enable slasher connection.")
		cfg.EnableSlasherConnection = true
	}
	if ctx.Bool(cacheFilteredBlockTreeFlag.Name) {
		log.Warn("Enabled filtered block tree cache for fork choice.")
		cfg.EnableBlockTreeCache = true
	}
	if ctx.Bool(disableStrictAttestationPubsubVerificationFlag.Name) {
		log.Warn("Disabled strict attestation signature verification in pubsub")
		cfg.DisableStrictAttestationPubsubVerification = true
	}
	if ctx.Bool(disableUpdateHeadPerAttestation.Name) {
		log.Warn("Disabled update head on per attestation basis")
		cfg.DisableUpdateHeadPerAttestation = true
	}
	if ctx.Bool(enableByteMempool.Name) {
		log.Warn("Enabling experimental memory management for beacon state")
		cfg.EnableByteMempool = true
	}
	if ctx.Bool(enableStateGenSigVerify.Name) {
		log.Warn("Enabling sig verify for state gen")
		cfg.EnableStateGenSigVerify = true
	}
	if ctx.Bool(checkHeadState.Name) {
		log.Warn("Enabling check head state for chainservice")
		cfg.CheckHeadState = true
	}
	if ctx.Bool(enableNoiseHandshake.Name) {
		log.Warn("Enabling noise handshake for peer")
		cfg.EnableNoise = true
	}
	if ctx.Bool(dontPruneStateStartUp.Name) {
		log.Warn("Not enabling state pruning upon start up")
		cfg.DontPruneStateStartUp = true
	}
	if ctx.Bool(enableNewStateMgmt.Name) {
		log.Warn("Enabling state management service")
		cfg.NewStateMgmt = true
	}
	if ctx.Bool(disableInitSyncQueue.Name) {
		log.Warn("Disabled initial sync queue")
		cfg.DisableInitSyncQueue = true
	}
	if ctx.Bool(enableFieldTrie.Name) {
		log.Warn("Enabling state field trie")
		cfg.EnableFieldTrie = true
	}
	if ctx.Bool(enableCustomBlockHTR.Name) {
		log.Warn("Enabling custom block hashing")
		cfg.EnableBlockHTR = true
	}
	if ctx.Bool(disableInitSyncBatchSaveBlocks.Name) {
		log.Warn("Disabling init sync batch save blocks mode")
		cfg.NoInitSyncBatchSaveBlocks = true
	}
	if ctx.Bool(enableStateRefCopy.Name) {
		log.Warn("Enabling state reference copy")
		cfg.EnableStateRefCopy = true
	}
	if ctx.Bool(broadcastSlashingFlag.Name) {
		log.Warn("Enabling broadcast slashing to p2p network")
		cfg.BroadcastSlashings = true
	}
	Init(cfg)
}

// ConfigureSlasher sets the global config based
// on what flags are enabled for the slasher client.
func ConfigureSlasher(ctx *cli.Context) {
	complainOnDeprecatedFlags(ctx)
}

// ConfigureValidator sets the global config based
// on what flags are enabled for the validator client.
func ConfigureValidator(ctx *cli.Context) {
	complainOnDeprecatedFlags(ctx)
	cfg := &Flags{}
	cfg = configureConfig(ctx, cfg)
	cfg.ProtectProposer = true
	if ctx.Bool(disableProtectProposerFlag.Name) {
		log.Warn("Disabled validator proposal slashing protection.")
		cfg.ProtectProposer = false
	}
	cfg.ProtectAttester = true
	if ctx.Bool(disableProtectAttesterFlag.Name) {
		log.Warn("Disabled validator attestation slashing protection.")
		cfg.ProtectAttester = false
	}
	if ctx.Bool(enableDomainDataCacheFlag.Name) {
		log.Warn("Enabled domain data cache.")
		cfg.EnableDomainDataCache = true
	}
	Init(cfg)
}

// enableDevModeFlags switches development mode features on.
func enableDevModeFlags(ctx *cli.Context) {
	log.Warn("Enabling development mode flags")
	for _, f := range devModeFlags {
		if !ctx.IsSet(f.Names()[0]) {
			if err := ctx.Set(f.Names()[0], "true"); err != nil {
				log.WithError(err).Debug("Error enabling development mode flag")
			}
		}
	}
}

func complainOnDeprecatedFlags(ctx *cli.Context) {
	for _, f := range deprecatedFlags {
		if ctx.IsSet(f.Names()[0]) {
			log.Errorf("%s is deprecated and has no effect. Do not use this flag, it will be deleted soon.", f.Names()[0])
		}
	}
}

func configureConfig(ctx *cli.Context, cfg *Flags) *Flags {
	if ctx.Bool(minimalConfigFlag.Name) {
		log.Warn("Using minimal config")
		cfg.MinimalConfig = true
		params.UseMinimalConfig()
	} else if ctx.Bool(schlesiTestnetFlag.Name) {
		log.Warn("Using schlesi testnet config")
		cfg.SchlesiTestnet = true
		params.UseSchlesiTestnet()
	} else {
		log.Warn("Using default mainnet config")
	}
	return cfg
}<|MERGE_RESOLUTION|>--- conflicted
+++ resolved
@@ -97,8 +97,6 @@
 	return resetFunc
 }
 
-<<<<<<< HEAD
-=======
 // Copy returns copy of the config object.
 func (c *Flags) Copy() *Flags {
 	return &Flags{
@@ -139,7 +137,6 @@
 	}
 }
 
->>>>>>> 4cc7f171
 // ConfigureBeaconChain sets the global config based
 // on what flags are enabled for the beacon-chain client.
 func ConfigureBeaconChain(ctx *cli.Context) {

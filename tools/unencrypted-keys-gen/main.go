--- conflicted
+++ resolved
@@ -53,34 +53,12 @@
 		}
 	}()
 
-<<<<<<< HEAD
-	ctnr := generateUnencryptedKeys()
-	if err := saveUnencryptedKeysToFile(file, ctnr); err != nil {
-=======
 	ctnr := generateUnencryptedKeys(rand.Reader)
 	if err := SaveUnencryptedKeysToFile(file, ctnr); err != nil {
->>>>>>> 3708a8f4
 		log.Fatal(err)
 	}
 }
 
-<<<<<<< HEAD
-func generateUnencryptedKeys() *unencryptedKeysContainer {
-	ctnr := &unencryptedKeysContainer{
-		Keys: make([]*unencryptedKeys, *numKeys),
-	}
-
-	sks, _, err := interop.DeterministicallyGenerateKeys(0/*startIndex*/, uint64(*numKeys))
-
-	if err != nil {
-		panic(err)
-	}
-
-	for i, sk := range sks {
-		ctnr.Keys[i] = &unencryptedKeys{
-			ValidatorKey:  sk.Marshal(),
-			WithdrawalKey: sk.Marshal(),
-=======
 func generateUnencryptedKeys(r io.Reader) *UnencryptedKeysContainer {
 	ctnr := &UnencryptedKeysContainer{
 		Keys: make([]*UnencryptedKeys, *numKeys),
@@ -97,7 +75,6 @@
 		ctnr.Keys[i] = &UnencryptedKeys{
 			ValidatorKey:  signingKey.Marshal(),
 			WithdrawalKey: withdrawalKey.Marshal(),
->>>>>>> 3708a8f4
 		}
 	}
 	return ctnr

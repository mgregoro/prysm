--- conflicted
+++ resolved
@@ -289,24 +289,10 @@
 	}
 
 	v.duties = resp
-<<<<<<< HEAD
 	subscribeSlots := make([]uint64, 0, len(validatingKeys))
 	subscribeCommitteeIDs := make([]uint64, 0, len(validatingKeys))
 	subscribeIsAggregator := make([]bool, 0, len(validatingKeys))
 	alreadySubscribed := make(map[[64]byte]bool)
-	// Only log the full assignments output on epoch start to be less verbose.
-	// Also log out on first launch so the user doesn't have to wait a whole epoch to see their assignments.
-	if slot%params.BeaconConfig().SlotsPerEpoch == 0 || firstDutiesReceived {
-		for _, duty := range v.duties.Duties {
-			lFields := logrus.Fields{
-				"pubKey":         fmt.Sprintf("%#x", bytesutil.Trunc(duty.PublicKey)),
-				"validatorIndex": duty.ValidatorIndex,
-				"committeeIndex": duty.CommitteeIndex,
-				"epoch":          slot / params.BeaconConfig().SlotsPerEpoch,
-				"status":         duty.Status,
-			}
-=======
->>>>>>> c7603414
 
 	for _, duty := range v.duties.Duties {
 		lFields := logrus.Fields{
@@ -317,47 +303,37 @@
 			"status":         duty.Status,
 		}
 
-<<<<<<< HEAD
-			if duty.Status == ethpb.ValidatorStatus_ACTIVE {
-				attesterSlot := duty.AttesterSlot
-				committeeIndex := duty.CommitteeIndex
-
-				if len(duty.ProposerSlots) > 0 {
-					lFields["proposerSlots"] = duty.ProposerSlots
-				}
-				lFields["attesterSlot"] = attesterSlot
-
-				alreadySubscribedKey := validatorSubscribeKey(attesterSlot, committeeIndex)
-				if _, ok := alreadySubscribed[alreadySubscribedKey]; ok {
-					continue
-				}
-
-				aggregator, err := v.isAggregator(ctx, duty.Committee, attesterSlot, bytesutil.ToBytes48(duty.PublicKey))
-				if err != nil {
-					return errors.Wrap(err, "could not check if a validator is an aggregator")
-				}
-				if aggregator {
-					alreadySubscribed[alreadySubscribedKey] = true
-				}
-				subscribeSlots = append(subscribeSlots, attesterSlot)
-				subscribeCommitteeIDs = append(subscribeCommitteeIDs, committeeIndex)
-				subscribeIsAggregator = append(subscribeIsAggregator, aggregator)
-			}
-=======
 		if v.emitAccountMetrics {
 			fmtKey := fmt.Sprintf("%#x", duty.PublicKey[:])
 			validatorStatusesGaugeVec.WithLabelValues(fmtKey).Set(float64(duty.Status))
 		}
->>>>>>> c7603414
 
 		if duty.Status == ethpb.ValidatorStatus_ACTIVE {
-			if duty.ProposerSlot > 0 {
-				lFields["proposerSlot"] = duty.ProposerSlot
-			}
-			lFields["attesterSlot"] = duty.AttesterSlot
-		}
-
-		log.WithFields(lFields).Info("New assignment")
+			attesterSlot := duty.AttesterSlot
+			committeeIndex := duty.CommitteeIndex
+
+			if len(duty.ProposerSlots) > 0 {
+				lFields["proposerSlots"] = duty.ProposerSlots
+			}
+			lFields["attesterSlot"] = attesterSlot
+
+			alreadySubscribedKey := validatorSubscribeKey(attesterSlot, committeeIndex)
+			if _, ok := alreadySubscribed[alreadySubscribedKey]; ok {
+				continue
+			}
+
+			aggregator, err := v.isAggregator(ctx, duty.Committee, attesterSlot, bytesutil.ToBytes48(duty.PublicKey))
+			if err != nil {
+				return errors.Wrap(err, "could not check if a validator is an aggregator")
+			}
+			if aggregator {
+				alreadySubscribed[alreadySubscribedKey] = true
+			}
+			subscribeSlots = append(subscribeSlots, attesterSlot)
+			subscribeCommitteeIDs = append(subscribeCommitteeIDs, committeeIndex)
+			subscribeIsAggregator = append(subscribeIsAggregator, aggregator)
+			log.WithFields(lFields).Info("New assignment")
+		}
 	}
 
 	// Notify beacon node to subscribe to the attester and aggregator subnets for the next epoch.
@@ -367,29 +343,27 @@
 		log.Error(err)
 		return err
 	}
-	if slot%params.BeaconConfig().SlotsPerEpoch == 0 || firstDutiesReceived {
-		for _, duty := range dutiesNextEpoch.Duties {
-			if duty.Status == ethpb.ValidatorStatus_ACTIVE {
-				attesterSlot := duty.AttesterSlot
-				committeeIndex := duty.CommitteeIndex
-
-				alreadySubscribedKey := validatorSubscribeKey(attesterSlot, committeeIndex)
-				if _, ok := alreadySubscribed[alreadySubscribedKey]; ok {
-					continue
-				}
-
-				aggregator, err := v.isAggregator(ctx, duty.Committee, attesterSlot, bytesutil.ToBytes48(duty.PublicKey))
-				if err != nil {
-					return errors.Wrap(err, "could not check if a validator is an aggregator")
-				}
-				if aggregator {
-					alreadySubscribed[alreadySubscribedKey] = true
-				}
-
-				subscribeSlots = append(subscribeSlots, attesterSlot)
-				subscribeCommitteeIDs = append(subscribeCommitteeIDs, committeeIndex)
-				subscribeIsAggregator = append(subscribeIsAggregator, aggregator)
-			}
+	for _, duty := range dutiesNextEpoch.Duties {
+		if duty.Status == ethpb.ValidatorStatus_ACTIVE {
+			attesterSlot := duty.AttesterSlot
+			committeeIndex := duty.CommitteeIndex
+
+			alreadySubscribedKey := validatorSubscribeKey(attesterSlot, committeeIndex)
+			if _, ok := alreadySubscribed[alreadySubscribedKey]; ok {
+				continue
+			}
+
+			aggregator, err := v.isAggregator(ctx, duty.Committee, attesterSlot, bytesutil.ToBytes48(duty.PublicKey))
+			if err != nil {
+				return errors.Wrap(err, "could not check if a validator is an aggregator")
+			}
+			if aggregator {
+				alreadySubscribed[alreadySubscribedKey] = true
+			}
+
+			subscribeSlots = append(subscribeSlots, attesterSlot)
+			subscribeCommitteeIDs = append(subscribeCommitteeIDs, committeeIndex)
+			subscribeIsAggregator = append(subscribeIsAggregator, aggregator)
 		}
 	}
 

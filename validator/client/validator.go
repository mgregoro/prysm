--- conflicted
+++ resolved
@@ -289,28 +289,14 @@
 	}
 
 	v.duties = resp
-<<<<<<< HEAD
 	subscribeSlots := make([]uint64, 0, len(validatingKeys))
 	subscribeCommitteeIDs := make([]uint64, 0, len(validatingKeys))
 	subscribeIsAggregator := make([]bool, 0, len(validatingKeys))
 	alreadySubscribed := make(map[[64]byte]bool)
-	// Only log the full assignments output on epoch start to be less verbose.
-	// Also log out on first launch so the user doesn't have to wait a whole epoch to see their assignments.
-	if slot%params.BeaconConfig().SlotsPerEpoch == 0 || firstDutiesReceived {
-		for _, duty := range v.duties.Duties {
-			lFields := logrus.Fields{
-				"pubKey":         fmt.Sprintf("%#x", bytesutil.Trunc(duty.PublicKey)),
-				"validatorIndex": duty.ValidatorIndex,
-				"committeeIndex": duty.CommitteeIndex,
-				"epoch":          slot / params.BeaconConfig().SlotsPerEpoch,
-				"status":         duty.Status,
-			}
-=======
 	// Don't log anything if the epoch didn't recently start and its not the first launch of a validator.
 	if slot%params.BeaconConfig().SlotsPerEpoch != 0 && firstDutiesReceived {
 		return nil
 	}
->>>>>>> 7b8bad35
 
 	for _, duty := range v.duties.Duties {
 		lFields := logrus.Fields{
@@ -321,15 +307,19 @@
 			"status":         duty.Status,
 		}
 
-<<<<<<< HEAD
-			if duty.Status == ethpb.ValidatorStatus_ACTIVE {
-				attesterSlot := duty.AttesterSlot
+		if v.emitAccountMetrics {
+			fmtKey := fmt.Sprintf("%#x", duty.PublicKey[:])
+			validatorStatusesGaugeVec.WithLabelValues(fmtKey).Set(float64(duty.Status))
+		}
+
+		if duty.Status == ethpb.ValidatorStatus_ACTIVE {
+			attesterSlot := duty.AttesterSlot
 				committeeIndex := duty.CommitteeIndex
 
 				if len(duty.ProposerSlots) > 0 {
-					lFields["proposerSlots"] = duty.ProposerSlots
-				}
-				lFields["attesterSlot"] = attesterSlot
+				lFields["proposerSlots"] = duty.ProposerSlots
+			}
+			lFields["attesterSlot"] = attesterSlot
 
 				alreadySubscribedKey := validatorSubscribeKey(attesterSlot, committeeIndex)
 				if _, ok := alreadySubscribed[alreadySubscribedKey]; ok {
@@ -346,19 +336,6 @@
 				subscribeSlots = append(subscribeSlots, attesterSlot)
 				subscribeCommitteeIDs = append(subscribeCommitteeIDs, committeeIndex)
 				subscribeIsAggregator = append(subscribeIsAggregator, aggregator)
-			}
-=======
-		if v.emitAccountMetrics {
-			fmtKey := fmt.Sprintf("%#x", duty.PublicKey[:])
-			validatorStatusesGaugeVec.WithLabelValues(fmtKey).Set(float64(duty.Status))
-		}
->>>>>>> 7b8bad35
-
-		if duty.Status == ethpb.ValidatorStatus_ACTIVE {
-			if duty.ProposerSlot > 0 {
-				lFields["proposerSlot"] = duty.ProposerSlot
-			}
-			lFields["attesterSlot"] = duty.AttesterSlot
 		}
 
 		log.WithFields(lFields).Info("New assignment")

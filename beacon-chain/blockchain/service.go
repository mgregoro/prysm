// Package blockchain defines the life-cycle and status of the beacon chain
// as well as the Ethereum Serenity beacon chain fork-choice rule based on
// Casper Proof of Stake finality.
package blockchain

import (
	"context"
	"fmt"
	"runtime"
	"sync"
	"time"

	"github.com/gogo/protobuf/proto"
	"github.com/pkg/errors"
	ethpb "github.com/prysmaticlabs/ethereumapis/eth/v1alpha1"
	"github.com/prysmaticlabs/go-ssz"
	"github.com/prysmaticlabs/prysm/beacon-chain/blockchain/forkchoice"
	"github.com/prysmaticlabs/prysm/beacon-chain/cache"
	"github.com/prysmaticlabs/prysm/beacon-chain/cache/depositcache"
	"github.com/prysmaticlabs/prysm/beacon-chain/core/blocks"
	"github.com/prysmaticlabs/prysm/beacon-chain/core/epoch/precompute"
	"github.com/prysmaticlabs/prysm/beacon-chain/core/feed"
	statefeed "github.com/prysmaticlabs/prysm/beacon-chain/core/feed/state"
	"github.com/prysmaticlabs/prysm/beacon-chain/core/helpers"
	"github.com/prysmaticlabs/prysm/beacon-chain/core/state"
	"github.com/prysmaticlabs/prysm/beacon-chain/db"
	f "github.com/prysmaticlabs/prysm/beacon-chain/forkchoice"
	"github.com/prysmaticlabs/prysm/beacon-chain/forkchoice/protoarray"
	"github.com/prysmaticlabs/prysm/beacon-chain/operations/attestations"
	"github.com/prysmaticlabs/prysm/beacon-chain/operations/voluntaryexits"
	"github.com/prysmaticlabs/prysm/beacon-chain/p2p"
	"github.com/prysmaticlabs/prysm/beacon-chain/powchain"
	stateTrie "github.com/prysmaticlabs/prysm/beacon-chain/state"
	"github.com/prysmaticlabs/prysm/shared/bytesutil"
	"github.com/prysmaticlabs/prysm/shared/featureconfig"
<<<<<<< HEAD
=======
	"github.com/prysmaticlabs/prysm/shared/params"
	"github.com/prysmaticlabs/prysm/shared/stateutil"
>>>>>>> 07ba5940
	"github.com/sirupsen/logrus"
	"go.opencensus.io/trace"
)

// Service represents a service that handles the internal
// logic of managing the full PoS beacon chain.
type Service struct {
	ctx                    context.Context
	cancel                 context.CancelFunc
	beaconDB               db.HeadAccessDatabase
	depositCache           *depositcache.DepositCache
	chainStartFetcher      powchain.ChainStartFetcher
	attPool                attestations.Pool
	exitPool               *voluntaryexits.Pool
	forkChoiceStoreOld     forkchoice.ForkChoicer
	genesisTime            time.Time
	p2p                    p2p.Broadcaster
	maxRoutines            int64
	headSlot               uint64
	headBlock              *ethpb.SignedBeaconBlock
	headState              *stateTrie.BeaconState
	canonicalRoots         map[uint64][]byte
	headLock               sync.RWMutex
	stateNotifier          statefeed.Notifier
	genesisRoot            [32]byte
	epochParticipation     map[uint64]*precompute.Balance
	epochParticipationLock sync.RWMutex
	forkChoiceStore        f.ForkChoicer
	justifiedCheckpt       *ethpb.Checkpoint
	bestJustifiedCheckpt   *ethpb.Checkpoint
	finalizedCheckpt       *ethpb.Checkpoint
	prevFinalizedCheckpt   *ethpb.Checkpoint
	nextEpochBoundarySlot  uint64
	voteLock               sync.RWMutex
	initSyncState          map[[32]byte]*pb.BeaconState
	initSyncStateLock      sync.RWMutex
	checkpointState        *cache.CheckpointStateCache
	checkpointStateLock    sync.Mutex
}

// Config options for the service.
type Config struct {
	BeaconBlockBuf    int
	ChainStartFetcher powchain.ChainStartFetcher
	BeaconDB          db.HeadAccessDatabase
	DepositCache      *depositcache.DepositCache
	AttPool           attestations.Pool
	ExitPool          *voluntaryexits.Pool
	P2p               p2p.Broadcaster
	MaxRoutines       int64
	StateNotifier     statefeed.Notifier
	ForkChoiceStore   f.ForkChoicer
}

// NewService instantiates a new block service instance that will
// be registered into a running beacon node.
func NewService(ctx context.Context, cfg *Config) (*Service, error) {
	ctx, cancel := context.WithCancel(ctx)
	store := forkchoice.NewForkChoiceService(ctx, cfg.BeaconDB)
	return &Service{
		ctx:                ctx,
		cancel:             cancel,
		beaconDB:           cfg.BeaconDB,
		depositCache:       cfg.DepositCache,
		chainStartFetcher:  cfg.ChainStartFetcher,
		attPool:            cfg.AttPool,
		exitPool:           cfg.ExitPool,
		forkChoiceStoreOld: store,
		p2p:                cfg.P2p,
		canonicalRoots:     make(map[uint64][]byte),
		maxRoutines:        cfg.MaxRoutines,
		stateNotifier:      cfg.StateNotifier,
		epochParticipation: make(map[uint64]*precompute.Balance),
		forkChoiceStore:    cfg.ForkChoiceStore,
		initSyncState:      make(map[[32]byte]*pb.BeaconState),
		checkpointState:    cache.NewCheckpointStateCache(),
	}, nil
}

// Start a blockchain service's main event loop.
func (s *Service) Start() {
	ctx := context.TODO()
	beaconState, err := s.beaconDB.HeadState(ctx)
	if err != nil {
		log.Fatalf("Could not fetch beacon state: %v", err)
	}

	// For running initial sync with state cache, in an event of restart, we use
	// last finalized check point as start point to sync instead of head
	// state. This is because we no longer save state every slot during sync.
	if featureconfig.Get().InitSyncCacheState {
		cp, err := s.beaconDB.FinalizedCheckpoint(ctx)
		if err != nil {
			log.Fatalf("Could not fetch finalized cp: %v", err)
		}
		if beaconState == nil {
			beaconState, err = s.beaconDB.State(ctx, bytesutil.ToBytes32(cp.Root))
			if err != nil {
				log.Fatalf("Could not fetch beacon state: %v", err)
			}
		}
	}

	// If the chain has already been initialized, simply start the block processing routine.
	if beaconState != nil {
		log.Info("Blockchain data already exists in DB, initializing...")
		s.genesisTime = time.Unix(int64(beaconState.GenesisTime()), 0)
		if err := s.initializeChainInfo(ctx); err != nil {
			log.Fatalf("Could not set up chain info: %v", err)
		}
		justifiedCheckpoint, err := s.beaconDB.JustifiedCheckpoint(ctx)
		if err != nil {
			log.Fatalf("Could not get justified checkpoint: %v", err)
		}
		finalizedCheckpoint, err := s.beaconDB.FinalizedCheckpoint(ctx)
		if err != nil {
			log.Fatalf("Could not get finalized checkpoint: %v", err)
		}
		if err := s.forkChoiceStoreOld.GenesisStore(ctx, justifiedCheckpoint, finalizedCheckpoint); err != nil {
			log.Fatalf("Could not start fork choice service: %v", err)
		}

		if featureconfig.Get().ProtoArrayForkChoice {
			s.justifiedCheckpt = proto.Clone(justifiedCheckpoint).(*ethpb.Checkpoint)
			s.bestJustifiedCheckpt = proto.Clone(justifiedCheckpoint).(*ethpb.Checkpoint)
			s.finalizedCheckpt = proto.Clone(finalizedCheckpoint).(*ethpb.Checkpoint)
			s.prevFinalizedCheckpt = proto.Clone(finalizedCheckpoint).(*ethpb.Checkpoint)

			if err := s.resumeForkChoice(ctx, justifiedCheckpoint, finalizedCheckpoint); err != nil {
				log.Fatalf("Could not resume fork choice: %v", err)
			}
		}

		s.stateNotifier.StateFeed().Send(&feed.Event{
			Type: statefeed.Initialized,
			Data: &statefeed.InitializedData{
				StartTime: s.genesisTime,
			},
		})
	} else {
		log.Info("Waiting to reach the validator deposit threshold to start the beacon chain...")
		if s.chainStartFetcher == nil {
			log.Fatal("Not configured web3Service for POW chain")
			return // return need for TestStartUninitializedChainWithoutConfigPOWChain.
		}
		go func() {
			stateChannel := make(chan *feed.Event, 1)
			stateSub := s.stateNotifier.StateFeed().Subscribe(stateChannel)
			defer stateSub.Unsubscribe()
			for {
				select {
				case event := <-stateChannel:
					if event.Type == statefeed.ChainStarted {
						data := event.Data.(*statefeed.ChainStartedData)
						log.WithField("starttime", data.StartTime).Debug("Received chain start event")
						s.processChainStartTime(ctx, data.StartTime)
						return
					}
				case <-s.ctx.Done():
					log.Debug("Context closed, exiting goroutine")
					return
				case err := <-stateSub.Err():
					log.WithError(err).Error("Subscription to state notifier failed")
					return
				}
			}
		}()
	}

	go s.processAttestation()
}

// processChainStartTime initializes a series of deposits from the ChainStart deposits in the eth1
// deposit contract, initializes the beacon chain's state, and kicks off the beacon chain.
func (s *Service) processChainStartTime(ctx context.Context, genesisTime time.Time) {
	preGenesisState := s.chainStartFetcher.PreGenesisState()
	if err := s.initializeBeaconChain(ctx, genesisTime, preGenesisState, s.chainStartFetcher.ChainStartEth1Data()); err != nil {
		log.Fatalf("Could not initialize beacon chain: %v", err)
	}
	s.stateNotifier.StateFeed().Send(&feed.Event{
		Type: statefeed.Initialized,
		Data: &statefeed.InitializedData{
			StartTime: genesisTime,
		},
	})
}

// initializes the state and genesis block of the beacon chain to persistent storage
// based on a genesis timestamp value obtained from the ChainStart event emitted
// by the ETH1.0 Deposit Contract and the POWChain service of the node.
func (s *Service) initializeBeaconChain(
	ctx context.Context,
	genesisTime time.Time,
	preGenesisState *stateTrie.BeaconState,
	eth1data *ethpb.Eth1Data) error {
	_, span := trace.StartSpan(context.Background(), "beacon-chain.Service.initializeBeaconChain")
	defer span.End()
	s.genesisTime = genesisTime
	unixTime := uint64(genesisTime.Unix())

	genesisState, err := state.OptimizedGenesisBeaconState(unixTime, preGenesisState, eth1data)
	if err != nil {
		return errors.Wrap(err, "could not initialize genesis state")
	}

	if err := s.saveGenesisData(ctx, genesisState); err != nil {
		return errors.Wrap(err, "could not save genesis data")
	}

	log.Info("Initialized beacon chain genesis state")

	// Clear out all pre-genesis data now that the state is initialized.
	s.chainStartFetcher.ClearPreGenesisData()

	// Update committee shuffled indices for genesis epoch.
	if err := helpers.UpdateCommitteeCache(genesisState, 0 /* genesis epoch */); err != nil {
		return err
	}
	if err := helpers.UpdateProposerIndicesInCache(genesisState, 0 /* genesis epoch */); err != nil {
		return err
	}

	return nil
}

// Stop the blockchain service's main event loop and associated goroutines.
func (s *Service) Stop() error {
	defer s.cancel()
	return nil
}

// Status always returns nil unless there is an error condition that causes
// this service to be unhealthy.
func (s *Service) Status() error {
	if runtime.NumGoroutine() > int(s.maxRoutines) {
		return fmt.Errorf("too many goroutines %d", runtime.NumGoroutine())
	}
	return nil
}

// This gets called to update canonical root mapping.
func (s *Service) saveHead(ctx context.Context, signed *ethpb.SignedBeaconBlock, r [32]byte) error {
	s.headLock.Lock()
	defer s.headLock.Unlock()

	if signed == nil || signed.Block == nil {
		return errors.New("cannot save nil head block")
	}

	s.headSlot = signed.Block.Slot

	s.canonicalRoots[signed.Block.Slot] = r[:]

	if err := s.beaconDB.SaveHeadBlockRoot(ctx, r); err != nil {
		return errors.Wrap(err, "could not save head root in DB")
	}
	s.headBlock = proto.Clone(signed).(*ethpb.SignedBeaconBlock)

	headState, err := s.beaconDB.State(ctx, r)
	if err != nil {
		return errors.Wrap(err, "could not retrieve head state in DB")
	}
	s.headState = headState

	log.WithFields(logrus.Fields{
		"slot":     signed.Block.Slot,
		"headRoot": fmt.Sprintf("%#x", r),
	}).Debug("Saved new head info")
	return nil
}

// This gets called to update canonical root mapping. It does not save head block
// root in DB. With the inception of inital-sync-cache-state flag, it uses finalized
// check point as anchors to resume sync therefore head is no longer needed to be saved on per slot basis.
func (s *Service) saveHeadNoDB(ctx context.Context, b *ethpb.SignedBeaconBlock, r [32]byte) error {
	s.headLock.Lock()
	defer s.headLock.Unlock()

	if b == nil || b.Block == nil {
		return errors.New("cannot save nil head block")
	}

	s.headSlot = b.Block.Slot

	s.canonicalRoots[b.Block.Slot] = r[:]

	s.headBlock = proto.Clone(b).(*ethpb.SignedBeaconBlock)

	headState, err := s.beaconDB.State(ctx, r)
	if err != nil {
		return errors.Wrap(err, "could not retrieve head state in DB")
	}
	s.headState = headState

	log.WithFields(logrus.Fields{
		"slot":     b.Block.Slot,
		"headRoot": fmt.Sprintf("%#x", r),
	}).Debug("Saved new head info")
	return nil
}

// This gets called when beacon chain is first initialized to save validator indices and pubkeys in db
func (s *Service) saveGenesisValidators(ctx context.Context, state *stateTrie.BeaconState) error {
	pubkeys := make([][48]byte, state.NumofValidators())
	indices := make([]uint64, state.NumofValidators())

	for i := 0; i < state.NumofValidators(); i++ {
		pubkeys[i] = state.PubkeyAtIndex(uint64(i))
		indices[i] = uint64(i)
	}
	return s.beaconDB.SaveValidatorIndices(ctx, pubkeys, indices)
}

// This gets called when beacon chain is first initialized to save genesis data (state, block, and more) in db
func (s *Service) saveGenesisData(ctx context.Context, genesisState *stateTrie.BeaconState) error {
	s.headLock.Lock()
	defer s.headLock.Unlock()

	stateRoot, err := genesisState.HashTreeRoot()
	if err != nil {
		return err
	}
	genesisBlk := blocks.NewGenesisBlock(stateRoot[:])
	genesisBlkRoot, err := ssz.HashTreeRoot(genesisBlk.Block)
	if err != nil {
		return errors.Wrap(err, "could not get genesis block root")
	}

	if err := s.beaconDB.SaveBlock(ctx, genesisBlk); err != nil {
		return errors.Wrap(err, "could not save genesis block")
	}
	if err := s.beaconDB.SaveState(ctx, genesisState, genesisBlkRoot); err != nil {
		return errors.Wrap(err, "could not save genesis state")
	}
	if err := s.beaconDB.SaveHeadBlockRoot(ctx, genesisBlkRoot); err != nil {
		return errors.Wrap(err, "could not save head block root")
	}
	if err := s.beaconDB.SaveGenesisBlockRoot(ctx, genesisBlkRoot); err != nil {
		return errors.Wrap(err, "could save genesis block root")
	}
	if err := s.saveGenesisValidators(ctx, genesisState); err != nil {
		return errors.Wrap(err, "could not save genesis validators")
	}

	genesisCheckpoint := &ethpb.Checkpoint{Root: genesisBlkRoot[:]}
	if err := s.forkChoiceStoreOld.GenesisStore(ctx, genesisCheckpoint, genesisCheckpoint); err != nil {
		return errors.Wrap(err, "Could not start fork choice service: %v")
	}

	// Add the genesis block to the fork choice store.
	if featureconfig.Get().ProtoArrayForkChoice {
		s.justifiedCheckpt = proto.Clone(genesisCheckpoint).(*ethpb.Checkpoint)
		s.bestJustifiedCheckpt = proto.Clone(genesisCheckpoint).(*ethpb.Checkpoint)
		s.finalizedCheckpt = proto.Clone(genesisCheckpoint).(*ethpb.Checkpoint)
		s.prevFinalizedCheckpt = proto.Clone(genesisCheckpoint).(*ethpb.Checkpoint)

		if err := s.forkChoiceStore.ProcessBlock(ctx,
			genesisBlk.Block.Slot,
			genesisBlkRoot,
			params.BeaconConfig().ZeroHash,
			genesisCheckpoint.Epoch,
			genesisCheckpoint.Epoch); err != nil {
			log.Fatalf("Could not process genesis block for fork choice: %v", err)
		}
	}

	s.genesisRoot = genesisBlkRoot
	s.headBlock = genesisBlk
	s.headState = genesisState
	s.canonicalRoots[genesisState.Slot()] = genesisBlkRoot[:]

	return nil
}

// This gets called to initialize chain info variables using the finalized checkpoint stored in DB
func (s *Service) initializeChainInfo(ctx context.Context) error {
	s.headLock.Lock()
	defer s.headLock.Unlock()

	genesisBlock, err := s.beaconDB.GenesisBlock(ctx)
	if err != nil {
		return errors.Wrap(err, "could not get genesis block from db")
	}
	if genesisBlock == nil {
		return errors.New("no genesis block in db")
	}
	genesisBlkRoot, err := ssz.HashTreeRoot(genesisBlock.Block)
	if err != nil {
		return errors.Wrap(err, "could not get signing root of genesis block")
	}
	s.genesisRoot = genesisBlkRoot

	finalized, err := s.beaconDB.FinalizedCheckpoint(ctx)
	if err != nil {
		return errors.Wrap(err, "could not get finalized checkpoint from db")
	}
	if finalized == nil {
		// This should never happen. At chain start, the finalized checkpoint
		// would be the genesis state and block.
		return errors.New("no finalized epoch in the database")
	}
	s.headState, err = s.beaconDB.State(ctx, bytesutil.ToBytes32(finalized.Root))
	if err != nil {
		return errors.Wrap(err, "could not get finalized state from db")
	}
	s.headBlock, err = s.beaconDB.Block(ctx, bytesutil.ToBytes32(finalized.Root))
	if err != nil {
		return errors.Wrap(err, "could not get finalized block from db")
	}

	if s.headBlock != nil && s.headBlock.Block != nil {
		s.headSlot = s.headBlock.Block.Slot
	}
	s.canonicalRoots[s.headSlot] = finalized.Root

	return nil
}

// This is called when a client starts from non-genesis slot. This passes last justified and finalized
// information to fork choice service to initializes fork choice store.
func (s *Service) resumeForkChoice(
	ctx context.Context,
	justifiedCheckpoint *ethpb.Checkpoint,
	finalizedCheckpoint *ethpb.Checkpoint) error {
	store := protoarray.New(justifiedCheckpoint.Epoch, finalizedCheckpoint.Epoch, bytesutil.ToBytes32(finalizedCheckpoint.Root))
	s.forkChoiceStore = store

	headBlock, err := s.beaconDB.HeadBlock(ctx)
	if err != nil {
		return err
	}
	if headBlock == nil || headBlock.Block == nil {
		return errors.New("head block is nil")
	}
	headBlockRoot, err := ssz.HashTreeRoot(headBlock.Block)
	if err != nil {
		return err
	}
	if err := s.forkChoiceStore.ProcessBlock(
		ctx,
		headBlock.Block.Slot,
		headBlockRoot,
		bytesutil.ToBytes32(headBlock.Block.ParentRoot),
		finalizedCheckpoint.Epoch,
		justifiedCheckpoint.Epoch); err != nil {
		return err
	}

	return nil
}<|MERGE_RESOLUTION|>--- conflicted
+++ resolved
@@ -33,11 +33,7 @@
 	stateTrie "github.com/prysmaticlabs/prysm/beacon-chain/state"
 	"github.com/prysmaticlabs/prysm/shared/bytesutil"
 	"github.com/prysmaticlabs/prysm/shared/featureconfig"
-<<<<<<< HEAD
-=======
 	"github.com/prysmaticlabs/prysm/shared/params"
-	"github.com/prysmaticlabs/prysm/shared/stateutil"
->>>>>>> 07ba5940
 	"github.com/sirupsen/logrus"
 	"go.opencensus.io/trace"
 )
@@ -72,7 +68,7 @@
 	prevFinalizedCheckpt   *ethpb.Checkpoint
 	nextEpochBoundarySlot  uint64
 	voteLock               sync.RWMutex
-	initSyncState          map[[32]byte]*pb.BeaconState
+	initSyncState          map[[32]byte]*stateTrie.BeaconState
 	initSyncStateLock      sync.RWMutex
 	checkpointState        *cache.CheckpointStateCache
 	checkpointStateLock    sync.Mutex
@@ -112,7 +108,7 @@
 		stateNotifier:      cfg.StateNotifier,
 		epochParticipation: make(map[uint64]*precompute.Balance),
 		forkChoiceStore:    cfg.ForkChoiceStore,
-		initSyncState:      make(map[[32]byte]*pb.BeaconState),
+		initSyncState:      make(map[[32]byte]*stateTrie.BeaconState),
 		checkpointState:    cache.NewCheckpointStateCache(),
 	}, nil
 }
@@ -341,10 +337,10 @@
 
 // This gets called when beacon chain is first initialized to save validator indices and pubkeys in db
 func (s *Service) saveGenesisValidators(ctx context.Context, state *stateTrie.BeaconState) error {
-	pubkeys := make([][48]byte, state.NumofValidators())
-	indices := make([]uint64, state.NumofValidators())
-
-	for i := 0; i < state.NumofValidators(); i++ {
+	pubkeys := make([][48]byte, state.NumValidators())
+	indices := make([]uint64, state.NumValidators())
+
+	for i := 0; i < state.NumValidators(); i++ {
 		pubkeys[i] = state.PubkeyAtIndex(uint64(i))
 		indices[i] = uint64(i)
 	}

package forkchoice

import (
	"bytes"
	"context"
	"encoding/hex"
	"fmt"
	"time"

	"github.com/pkg/errors"
	ethpb "github.com/prysmaticlabs/ethereumapis/eth/v1alpha1"
	"github.com/prysmaticlabs/go-ssz"
	"github.com/prysmaticlabs/prysm/beacon-chain/core/helpers"
	"github.com/prysmaticlabs/prysm/beacon-chain/core/state"
	"github.com/prysmaticlabs/prysm/beacon-chain/db/filters"
	"github.com/prysmaticlabs/prysm/beacon-chain/flags"
	stateTrie "github.com/prysmaticlabs/prysm/beacon-chain/state"
	"github.com/prysmaticlabs/prysm/shared/bytesutil"
	"github.com/prysmaticlabs/prysm/shared/featureconfig"
	"github.com/prysmaticlabs/prysm/shared/params"
	"github.com/prysmaticlabs/prysm/shared/traceutil"
	"github.com/sirupsen/logrus"
	"go.opencensus.io/trace"
)

// OnBlock is called when a gossip block is received. It runs regular state transition on the block and
// update fork choice store.
//
// Spec pseudocode definition:
//   def on_block(store: Store, block: BeaconBlock) -> None:
//    # Make a copy of the state to avoid mutability issues
//    assert block.parent_root in store.block_states
//    pre_state = store.block_states[block.parent_root].copy()
//    # Blocks cannot be in the future. If they are, their consideration must be delayed until the are in the past.
//    assert store.time >= pre_state.genesis_time + block.slot * SECONDS_PER_SLOT
//    # Add new block to the store
//    store.blocks[signing_root(block)] = block
//    # Check block is a descendant of the finalized block
//    assert (
//        get_ancestor(store, signing_root(block), store.blocks[store.finalized_checkpoint.root].slot) ==
//        store.finalized_checkpoint.root
//    )
//    # Check that block is later than the finalized epoch slot
//    assert block.slot > compute_start_slot_of_epoch(store.finalized_checkpoint.epoch)
//    # Check the block is valid and compute the post-state
//    state = state_transition(pre_state, block)
//    # Add new state for this block to the store
//    store.block_states[signing_root(block)] = state
//
//    # Update justified checkpoint
//    if state.current_justified_checkpoint.epoch > store.justified_checkpoint.epoch:
//        if state.current_justified_checkpoint.epoch > store.best_justified_checkpoint.epoch:
//            store.best_justified_checkpoint = state.current_justified_checkpoint
//
//    # Update finalized checkpoint
//    if state.finalized_checkpoint.epoch > store.finalized_checkpoint.epoch:
//        store.finalized_checkpoint = state.finalized_checkpoint
func (s *Store) OnBlock(ctx context.Context, signed *ethpb.SignedBeaconBlock) (*pb.BeaconState, error) {
	ctx, span := trace.StartSpan(ctx, "forkchoice.onBlock")
	defer span.End()

	if signed == nil || signed.Block == nil {
		return nil, errors.New("nil block")
	}

	b := signed.Block

	// Retrieve incoming block's pre state.
	preState, err := s.getBlockPreState(ctx, b)
	if err != nil {
		return nil, err
	}
	preStateValidatorCount := preState.NumofValidators()

	root, err := ssz.HashTreeRoot(b)
	if err != nil {
		return nil, errors.Wrapf(err, "could not get signing root of block %d", b.Slot)
	}
	log.WithFields(logrus.Fields{
		"slot": b.Slot,
		"root": fmt.Sprintf("0x%s...", hex.EncodeToString(root[:])[:8]),
	}).Info("Executing state transition on block")
	postState, err := state.ExecuteStateTransition(ctx, preState, signed)
	if err != nil {
		return nil, errors.Wrap(err, "could not execute state transition")
	}

	if err := s.db.SaveBlock(ctx, signed); err != nil {
		return nil, errors.Wrapf(err, "could not save block from slot %d", b.Slot)
	}
	if err := s.db.SaveState(ctx, postState, root); err != nil {
		return nil, errors.Wrap(err, "could not save state")
	}

	// Update justified check point.
	if cpt := postState.CurrentJustifiedCheckpoint(); cpt != nil && cpt.Epoch > s.justifiedCheckpt.Epoch {
		if err := s.updateJustified(ctx, postState); err != nil {
			return nil, err
		}
	}

	// Update finalized check point.
	// Prune the block cache and helper caches on every new finalized epoch.
<<<<<<< HEAD
	if postState.FinalizedCheckpoint() != nil && postState.FinalizedCheckpoint().Epoch > s.finalizedCheckpt.Epoch {
		if err := s.db.SaveFinalizedCheckpoint(ctx, postState.FinalizedCheckpoint()); err != nil {
			return errors.Wrap(err, "could not save finalized checkpoint")
=======
	if postState.FinalizedCheckpoint.Epoch > s.finalizedCheckpt.Epoch {
		if err := s.db.SaveFinalizedCheckpoint(ctx, postState.FinalizedCheckpoint); err != nil {
			return nil, errors.Wrap(err, "could not save finalized checkpoint")
>>>>>>> 07ba5940
		}

		startSlot := helpers.StartSlot(s.prevFinalizedCheckpt.Epoch)
		endSlot := helpers.StartSlot(s.finalizedCheckpt.Epoch)
		if endSlot > startSlot {
			if err := s.rmStatesOlderThanLastFinalized(ctx, startSlot, endSlot); err != nil {
				return nil, errors.Wrapf(err, "could not delete states prior to finalized check point, range: %d, %d",
					startSlot, endSlot)
			}
		}

		s.prevFinalizedCheckpt = s.finalizedCheckpt
		s.finalizedCheckpt = postState.FinalizedCheckpoint()
	}

	// Update validator indices in database as needed.
	if err := s.saveNewValidators(ctx, preStateValidatorCount, postState); err != nil {
		return nil, errors.Wrap(err, "could not save finalized checkpoint")
	}
	// Save the unseen attestations from block to db.
	if err := s.saveNewBlockAttestations(ctx, b.Body.Attestations); err != nil {
		return nil, errors.Wrap(err, "could not save attestations")
	}

	// Epoch boundary bookkeeping such as logging epoch summaries.
	if postState.Slot() >= s.nextEpochBoundarySlot {
		logEpochData(postState)
		reportEpochMetrics(postState)

		// Update committees cache at epoch boundary slot.
		if err := helpers.UpdateCommitteeCache(postState, helpers.CurrentEpoch(postState)); err != nil {
			return nil, err
		}
		if err := helpers.UpdateProposerIndicesInCache(postState, helpers.CurrentEpoch(postState)); err != nil {
			return nil, err
		}

		s.nextEpochBoundarySlot = helpers.StartSlot(helpers.NextEpoch(postState))
	}

	return postState, nil
}

// OnBlockCacheFilteredTree calls OnBlock with additional of caching of filtered block tree
// for efficient fork choice processing.
func (s *Store) OnBlockCacheFilteredTree(ctx context.Context, signed *ethpb.SignedBeaconBlock) (*pb.BeaconState, error) {
	state, err := s.OnBlock(ctx, signed)
	if err != nil {
		return nil, err
	}
	if !featureconfig.Get().DisableForkChoice && featureconfig.Get().EnableBlockTreeCache && !featureconfig.Get().ProtoArrayForkChoice {
		tree, err := s.getFilterBlockTree(ctx)
		if err != nil {
			return nil, errors.Wrap(err, "could not calculate filtered block tree")
		}
		s.filteredBlockTreeLock.Lock()
		s.filteredBlockTree = tree
		s.filteredBlockTreeLock.Unlock()
	}

	return state, nil
}

// OnBlockInitialSyncStateTransition is called when an initial sync block is received.
// It runs state transition on the block and without any BLS verification. The BLS verification
// includes proposer signature, randao and attestation's aggregated signature. It also does not save
// attestations.
func (s *Store) OnBlockInitialSyncStateTransition(ctx context.Context, signed *ethpb.SignedBeaconBlock) (*pb.BeaconState, error) {
	ctx, span := trace.StartSpan(ctx, "forkchoice.onBlock")
	defer span.End()

	if signed == nil || signed.Block == nil {
		return nil, errors.New("nil block")
	}

	b := signed.Block

	s.initSyncStateLock.Lock()
	defer s.initSyncStateLock.Unlock()

	// Retrieve incoming block's pre state.
	preState, err := s.verifyBlkPreState(ctx, b)
	if err != nil {
		return nil, err
	}
	preStateValidatorCount := preState.NumofValidators()

	log.WithField("slot", b.Slot).Debug("Executing state transition on block")

	postState, err := state.ExecuteStateTransitionNoVerifyAttSigs(ctx, preState, signed)
	if err != nil {
		return nil, errors.Wrap(err, "could not execute state transition")
	}

	if err := s.db.SaveBlock(ctx, signed); err != nil {
		return nil, errors.Wrapf(err, "could not save block from slot %d", b.Slot)
	}
	root, err := ssz.HashTreeRoot(b)
	if err != nil {
		return nil, errors.Wrapf(err, "could not get signing root of block %d", b.Slot)
	}

	if featureconfig.Get().InitSyncCacheState {
		s.initSyncState[root] = postState
	} else {
		if err := s.db.SaveState(ctx, postState, root); err != nil {
			return nil, errors.Wrap(err, "could not save state")
		}
	}

	// Update justified check point.
	if cpt := postState.CurrentJustifiedCheckpoint(); cpt != nil && cpt.Epoch > s.justifiedCheckpt.Epoch {
		if err := s.updateJustified(ctx, postState); err != nil {
			return nil, err
		}
	}

	// Update finalized check point.
	// Prune the block cache and helper caches on every new finalized epoch.
	if cpt := postState.FinalizedCheckpoint(); cpt != nil && cpt.Epoch > s.finalizedCheckpt.Epoch {
		startSlot := helpers.StartSlot(s.prevFinalizedCheckpt.Epoch)
		endSlot := helpers.StartSlot(s.finalizedCheckpt.Epoch)
		if endSlot > startSlot {
			if err := s.rmStatesOlderThanLastFinalized(ctx, startSlot, endSlot); err != nil {
				return nil, errors.Wrapf(err, "could not delete states prior to finalized check point, range: %d, %d",
					startSlot, endSlot)
			}
		}

		if err := s.saveInitState(ctx, postState); err != nil {
			return nil, errors.Wrap(err, "could not save init sync finalized state")
		}

<<<<<<< HEAD
		if err := s.db.SaveFinalizedCheckpoint(ctx, postState.FinalizedCheckpoint()); err != nil {
			return errors.Wrap(err, "could not save finalized checkpoint")
=======
		if err := s.db.SaveFinalizedCheckpoint(ctx, postState.FinalizedCheckpoint); err != nil {
			return nil, errors.Wrap(err, "could not save finalized checkpoint")
>>>>>>> 07ba5940
		}

		s.prevFinalizedCheckpt = s.finalizedCheckpt
		s.finalizedCheckpt = postState.FinalizedCheckpoint()
	}

	// Update validator indices in database as needed.
	if err := s.saveNewValidators(ctx, preStateValidatorCount, postState); err != nil {
		return nil, errors.Wrap(err, "could not save finalized checkpoint")
	}

	if flags.Get().EnableArchive {
		// Save the unseen attestations from block to db.
		if err := s.saveNewBlockAttestations(ctx, b.Body.Attestations); err != nil {
			return nil, errors.Wrap(err, "could not save attestations")
		}
	}

	// Epoch boundary bookkeeping such as logging epoch summaries.
	if postState.Slot() >= s.nextEpochBoundarySlot {
		reportEpochMetrics(postState)

		s.nextEpochBoundarySlot = helpers.StartSlot(helpers.NextEpoch(postState))
	}

	return postState, nil
}

// getBlockPreState returns the pre state of an incoming block. It uses the parent root of the block
// to retrieve the state in DB. It verifies the pre state's validity and the incoming block
// is in the correct time window.
func (s *Store) getBlockPreState(ctx context.Context, b *ethpb.BeaconBlock) (*stateTrie.BeaconState, error) {
	ctx, span := trace.StartSpan(ctx, "forkchoice.getBlockPreState")
	defer span.End()

	// Verify incoming block has a valid pre state.
	preState, err := s.verifyBlkPreState(ctx, b)
	if err != nil {
		return nil, err
	}

	// Verify block slot time is not from the feature.
	if err := helpers.VerifySlotTime(preState.GenesisTime(), b.Slot); err != nil {
		return nil, err
	}

	// Verify block is a descendent of a finalized block.
	if err := s.verifyBlkDescendant(ctx, bytesutil.ToBytes32(b.ParentRoot), b.Slot); err != nil {
		return nil, err
	}

	// Verify block is later than the finalized epoch slot.
	if err := s.verifyBlkFinalizedSlot(b); err != nil {
		return nil, err
	}

	return preState, nil
}

// verifyBlkPreState validates input block has a valid pre-state.
<<<<<<< HEAD
func (s *Store) verifyBlkPreState(ctx context.Context, b *ethpb.BeaconBlock) (*stateTrie.BeaconState, error) {
=======
func (s *Store) verifyBlkPreState(ctx context.Context, b *ethpb.BeaconBlock) (*pb.BeaconState, error) {
	if featureconfig.Get().InitSyncCacheState {
		preState := s.initSyncState[bytesutil.ToBytes32(b.ParentRoot)]
		var err error
		if preState == nil {
			preState, err = s.db.State(ctx, bytesutil.ToBytes32(b.ParentRoot))
			if err != nil {
				return nil, errors.Wrapf(err, "could not get pre state for slot %d", b.Slot)
			}
			if preState == nil {
				return nil, fmt.Errorf("pre state of slot %d does not exist", b.Slot)
			}
		}
		return proto.Clone(preState).(*pb.BeaconState), nil
	}

>>>>>>> 07ba5940
	preState, err := s.db.State(ctx, bytesutil.ToBytes32(b.ParentRoot))
	if err != nil {
		return nil, errors.Wrapf(err, "could not get pre state for slot %d", b.Slot)
	}
	if preState == nil {
		return nil, fmt.Errorf("pre state of slot %d does not exist", b.Slot)
	}
	return preState, nil
}

// verifyBlkDescendant validates input block root is a descendant of the
// current finalized block root.
func (s *Store) verifyBlkDescendant(ctx context.Context, root [32]byte, slot uint64) error {
	ctx, span := trace.StartSpan(ctx, "forkchoice.verifyBlkDescendant")
	defer span.End()

	finalizedBlkSigned, err := s.db.Block(ctx, bytesutil.ToBytes32(s.finalizedCheckpt.Root))
	if err != nil || finalizedBlkSigned == nil || finalizedBlkSigned.Block == nil {
		return errors.Wrap(err, "could not get finalized block")
	}
	finalizedBlk := finalizedBlkSigned.Block

	bFinalizedRoot, err := s.ancestor(ctx, root[:], finalizedBlk.Slot)
	if err != nil {
		return errors.Wrap(err, "could not get finalized block root")
	}
	if !bytes.Equal(bFinalizedRoot, s.finalizedCheckpt.Root) {
		err := fmt.Errorf(
			"block from slot %d is not a descendent of the current finalized block slot %d, %#x != %#x",
			slot,
			finalizedBlk.Slot,
			bytesutil.Trunc(bFinalizedRoot),
			bytesutil.Trunc(s.finalizedCheckpt.Root),
		)
		traceutil.AnnotateError(span, err)
		return err
	}
	return nil
}

// verifyBlkFinalizedSlot validates input block is not less than or equal
// to current finalized slot.
func (s *Store) verifyBlkFinalizedSlot(b *ethpb.BeaconBlock) error {
	finalizedSlot := helpers.StartSlot(s.finalizedCheckpt.Epoch)
	if finalizedSlot >= b.Slot {
		return fmt.Errorf("block is equal or earlier than finalized block, slot %d < slot %d", b.Slot, finalizedSlot)
	}
	return nil
}

// saveNewValidators saves newly added validator indices from the state to db.
// Does nothing if validator count has not changed.
func (s *Store) saveNewValidators(ctx context.Context, preStateValidatorCount int, postState *stateTrie.BeaconState) error {
	postStateValidatorCount := postState.NumofValidators()
	if preStateValidatorCount != postStateValidatorCount {
		indices := make([]uint64, 0)
		pubKeys := make([][48]byte, 0)
		for i := preStateValidatorCount; i < postStateValidatorCount; i++ {
			indices = append(indices, uint64(i))
			pubKeys = append(pubKeys, postState.PubkeyAtIndex(uint64(i)))
		}
		if err := s.db.SaveValidatorIndices(ctx, pubKeys, indices); err != nil {
			return errors.Wrapf(err, "could not save activated validators: %v", indices)
		}
		log.WithFields(logrus.Fields{
			"indices":             indices,
			"totalValidatorCount": postStateValidatorCount - preStateValidatorCount,
		}).Info("Validator indices saved in DB")
	}
	return nil
}

// saveNewBlockAttestations saves the new attestations in block to DB.
func (s *Store) saveNewBlockAttestations(ctx context.Context, atts []*ethpb.Attestation) error {
	attestations := make([]*ethpb.Attestation, 0, len(atts))
	for _, att := range atts {
		aggregated, err := s.aggregatedAttestations(ctx, att)
		if err != nil {
			continue
		}
		attestations = append(attestations, aggregated...)
	}
	if err := s.db.SaveAttestations(ctx, atts); err != nil {
		return err
	}
	return nil
}

// rmStatesOlderThanLastFinalized deletes the states in db since last finalized check point.
func (s *Store) rmStatesOlderThanLastFinalized(ctx context.Context, startSlot uint64, endSlot uint64) error {
	ctx, span := trace.StartSpan(ctx, "forkchoice.rmStatesBySlots")
	defer span.End()

	// Make sure start slot is not a skipped slot
	for i := startSlot; i > 0; i-- {
		filter := filters.NewFilter().SetStartSlot(i).SetEndSlot(i)
		b, err := s.db.Blocks(ctx, filter)
		if err != nil {
			return err
		}
		if len(b) > 0 {
			startSlot = i
			break
		}
	}

	// Make sure finalized slot is not a skipped slot.
	for i := endSlot; i > 0; i-- {
		filter := filters.NewFilter().SetStartSlot(i).SetEndSlot(i)
		b, err := s.db.Blocks(ctx, filter)
		if err != nil {
			return err
		}
		if len(b) > 0 {
			endSlot = i - 1
			break
		}
	}

	// Do not remove genesis state
	if startSlot == 0 {
		startSlot++
	}
	// If end slot comes less than start slot
	if endSlot < startSlot {
		endSlot = startSlot
	}

	filter := filters.NewFilter().SetStartSlot(startSlot).SetEndSlot(endSlot)
	roots, err := s.db.BlockRoots(ctx, filter)
	if err != nil {
		return err
	}

	roots, err = s.filterBlockRoots(ctx, roots)
	if err != nil {
		return err
	}

	if err := s.db.DeleteStates(ctx, roots); err != nil {
		return err
	}

	return nil
}

// shouldUpdateCurrentJustified prevents bouncing attack, by only update conflicting justified
// checkpoints in the fork choice if in the early slots of the epoch.
// Otherwise, delay incorporation of new justified checkpoint until next epoch boundary.
// See https://ethresear.ch/t/prevention-of-bouncing-attack-on-ffg/6114 for more detailed analysis and discussion.
func (s *Store) shouldUpdateCurrentJustified(ctx context.Context, newJustifiedCheckpt *ethpb.Checkpoint) (bool, error) {
	if helpers.SlotsSinceEpochStarts(s.currentSlot()) < params.BeaconConfig().SafeSlotsToUpdateJustified {
		return true, nil
	}
	newJustifiedBlockSigned, err := s.db.Block(ctx, bytesutil.ToBytes32(newJustifiedCheckpt.Root))
	if err != nil {
		return false, err
	}
	if newJustifiedBlockSigned == nil || newJustifiedBlockSigned.Block == nil {
		return false, errors.New("nil new justified block")
	}
	newJustifiedBlock := newJustifiedBlockSigned.Block
	if newJustifiedBlock.Slot <= helpers.StartSlot(s.justifiedCheckpt.Epoch) {
		return false, nil
	}
	justifiedBlockSigned, err := s.db.Block(ctx, bytesutil.ToBytes32(s.justifiedCheckpt.Root))
	if err != nil {
		return false, err
	}
	if justifiedBlockSigned == nil || justifiedBlockSigned.Block == nil {
		return false, errors.New("nil justified block")
	}
	justifiedBlock := justifiedBlockSigned.Block
	b, err := s.ancestor(ctx, newJustifiedCheckpt.Root, justifiedBlock.Slot)
	if err != nil {
		return false, err
	}
	if !bytes.Equal(b, s.justifiedCheckpt.Root) {
		return false, nil
	}
	return true, nil
}

func (s *Store) updateJustified(ctx context.Context, state *stateTrie.BeaconState) error {
	if cpt := state.CurrentJustifiedCheckpoint(); cpt != nil && cpt.Epoch > s.bestJustifiedCheckpt.Epoch {
		s.bestJustifiedCheckpt = cpt
	}
	canUpdate, err := s.shouldUpdateCurrentJustified(ctx, state.CurrentJustifiedCheckpoint())
	if err != nil {
		return err
	}
	if canUpdate {
		s.justifiedCheckpt = state.CurrentJustifiedCheckpoint()
	}

<<<<<<< HEAD
	if featureconfig.Get().InitSyncCacheState && state.CurrentJustifiedCheckpoint() != nil {
		justifiedRoot := bytesutil.ToBytes32(state.CurrentJustifiedCheckpoint().Root)
=======
	if featureconfig.Get().InitSyncCacheState {
		justifiedRoot := bytesutil.ToBytes32(state.CurrentJustifiedCheckpoint.Root)

>>>>>>> 07ba5940
		justifiedState := s.initSyncState[justifiedRoot]
		// If justified state is nil, resume back to normal syncing process and save
		// justified check point.
		if justifiedState == nil {
			return s.db.SaveJustifiedCheckpoint(ctx, state.CurrentJustifiedCheckpoint)
		}
		if err := s.db.SaveState(ctx, justifiedState, justifiedRoot); err != nil {
			return errors.Wrap(err, "could not save justified state")
		}
	}

	return s.db.SaveJustifiedCheckpoint(ctx, state.CurrentJustifiedCheckpoint())
}

// currentSlot returns the current slot based on time.
func (s *Store) currentSlot() uint64 {
	return (uint64(time.Now().Unix()) - s.genesisTime) / params.BeaconConfig().SecondsPerSlot
}

// updates justified check point in store if a better check point is known
func (s *Store) updateJustifiedCheckpoint() {
	// Update at epoch boundary slot only
	if !helpers.IsEpochStart(s.currentSlot()) {
		return
	}
	if s.bestJustifiedCheckpt.Epoch > s.justifiedCheckpt.Epoch {
		s.justifiedCheckpt = s.bestJustifiedCheckpt
	}
}

<<<<<<< HEAD
// This receives cached state in memory for initial sync only during initial sync.
func (s *Store) cachedPreState(ctx context.Context, b *ethpb.BeaconBlock) (*stateTrie.BeaconState, error) {
	if featureconfig.Get().InitSyncCacheState {
		preState := s.initSyncState[bytesutil.ToBytes32(b.ParentRoot)]
		var err error
		if preState == nil {
			preState, err = s.db.State(ctx, bytesutil.ToBytes32(b.ParentRoot))
			if err != nil {
				return nil, errors.Wrapf(err, "could not get pre state for slot %d", b.Slot)
			}
			if preState == nil {
				return nil, fmt.Errorf("pre state of slot %d does not exist", b.Slot)
			}
		}
		return preState, nil
	}

	preState, err := s.db.State(ctx, bytesutil.ToBytes32(b.ParentRoot))
	if err != nil {
		return nil, errors.Wrapf(err, "could not get pre state for slot %d", b.Slot)
	}
	if preState == nil {
		return nil, fmt.Errorf("pre state of slot %d does not exist", b.Slot)
	}

	return preState, nil
}

=======
>>>>>>> 07ba5940
// This saves every finalized state in DB during initial sync, needed as part of optimization to
// use cache state during initial sync in case of restart.
func (s *Store) saveInitState(ctx context.Context, state *stateTrie.BeaconState) error {
	if !featureconfig.Get().InitSyncCacheState || state.FinalizedCheckpoint() == nil {
		return nil
	}
	finalizedRoot := bytesutil.ToBytes32(state.FinalizedCheckpoint().Root)
	fs := s.initSyncState[finalizedRoot]

	if err := s.db.SaveState(ctx, fs, finalizedRoot); err != nil {
		return errors.Wrap(err, "could not save state")
	}
	for r, oldState := range s.initSyncState {
		if oldState.Slot() < state.FinalizedCheckpoint().Epoch*params.BeaconConfig().SlotsPerEpoch {
			delete(s.initSyncState, r)
		}
	}
	return nil
}

// This filters block roots that are not known as head root and finalized root in DB.
// It serves as the last line of defence before we prune states.
func (s *Store) filterBlockRoots(ctx context.Context, roots [][32]byte) ([][32]byte, error) {
	f, err := s.db.FinalizedCheckpoint(ctx)
	if err != nil {
		return nil, err
	}
	fRoot := f.Root
	h, err := s.db.HeadBlock(ctx)
	if err != nil {
		return nil, err
	}
	hRoot, err := ssz.SigningRoot(h)
	if err != nil {
		return nil, err
	}

	filtered := make([][32]byte, 0, len(roots))
	for _, root := range roots {
		if bytes.Equal(root[:], fRoot[:]) || bytes.Equal(root[:], hRoot[:]) {
			continue
		}
		filtered = append(filtered, root)
	}

	return filtered, nil
}<|MERGE_RESOLUTION|>--- conflicted
+++ resolved
@@ -55,7 +55,7 @@
 //    # Update finalized checkpoint
 //    if state.finalized_checkpoint.epoch > store.finalized_checkpoint.epoch:
 //        store.finalized_checkpoint = state.finalized_checkpoint
-func (s *Store) OnBlock(ctx context.Context, signed *ethpb.SignedBeaconBlock) (*pb.BeaconState, error) {
+func (s *Store) OnBlock(ctx context.Context, signed *ethpb.SignedBeaconBlock) (*stateTrie.BeaconState, error) {
 	ctx, span := trace.StartSpan(ctx, "forkchoice.onBlock")
 	defer span.End()
 
@@ -70,7 +70,7 @@
 	if err != nil {
 		return nil, err
 	}
-	preStateValidatorCount := preState.NumofValidators()
+	preStateValidatorCount := preState.NumValidators()
 
 	root, err := ssz.HashTreeRoot(b)
 	if err != nil {
@@ -101,15 +101,9 @@
 
 	// Update finalized check point.
 	// Prune the block cache and helper caches on every new finalized epoch.
-<<<<<<< HEAD
 	if postState.FinalizedCheckpoint() != nil && postState.FinalizedCheckpoint().Epoch > s.finalizedCheckpt.Epoch {
 		if err := s.db.SaveFinalizedCheckpoint(ctx, postState.FinalizedCheckpoint()); err != nil {
-			return errors.Wrap(err, "could not save finalized checkpoint")
-=======
-	if postState.FinalizedCheckpoint.Epoch > s.finalizedCheckpt.Epoch {
-		if err := s.db.SaveFinalizedCheckpoint(ctx, postState.FinalizedCheckpoint); err != nil {
 			return nil, errors.Wrap(err, "could not save finalized checkpoint")
->>>>>>> 07ba5940
 		}
 
 		startSlot := helpers.StartSlot(s.prevFinalizedCheckpt.Epoch)
@@ -155,7 +149,7 @@
 
 // OnBlockCacheFilteredTree calls OnBlock with additional of caching of filtered block tree
 // for efficient fork choice processing.
-func (s *Store) OnBlockCacheFilteredTree(ctx context.Context, signed *ethpb.SignedBeaconBlock) (*pb.BeaconState, error) {
+func (s *Store) OnBlockCacheFilteredTree(ctx context.Context, signed *ethpb.SignedBeaconBlock) (*stateTrie.BeaconState, error) {
 	state, err := s.OnBlock(ctx, signed)
 	if err != nil {
 		return nil, err
@@ -177,7 +171,7 @@
 // It runs state transition on the block and without any BLS verification. The BLS verification
 // includes proposer signature, randao and attestation's aggregated signature. It also does not save
 // attestations.
-func (s *Store) OnBlockInitialSyncStateTransition(ctx context.Context, signed *ethpb.SignedBeaconBlock) (*pb.BeaconState, error) {
+func (s *Store) OnBlockInitialSyncStateTransition(ctx context.Context, signed *ethpb.SignedBeaconBlock) (*stateTrie.BeaconState, error) {
 	ctx, span := trace.StartSpan(ctx, "forkchoice.onBlock")
 	defer span.End()
 
@@ -195,7 +189,7 @@
 	if err != nil {
 		return nil, err
 	}
-	preStateValidatorCount := preState.NumofValidators()
+	preStateValidatorCount := preState.NumValidators()
 
 	log.WithField("slot", b.Slot).Debug("Executing state transition on block")
 
@@ -243,13 +237,8 @@
 			return nil, errors.Wrap(err, "could not save init sync finalized state")
 		}
 
-<<<<<<< HEAD
 		if err := s.db.SaveFinalizedCheckpoint(ctx, postState.FinalizedCheckpoint()); err != nil {
-			return errors.Wrap(err, "could not save finalized checkpoint")
-=======
-		if err := s.db.SaveFinalizedCheckpoint(ctx, postState.FinalizedCheckpoint); err != nil {
 			return nil, errors.Wrap(err, "could not save finalized checkpoint")
->>>>>>> 07ba5940
 		}
 
 		s.prevFinalizedCheckpt = s.finalizedCheckpt
@@ -310,10 +299,7 @@
 }
 
 // verifyBlkPreState validates input block has a valid pre-state.
-<<<<<<< HEAD
 func (s *Store) verifyBlkPreState(ctx context.Context, b *ethpb.BeaconBlock) (*stateTrie.BeaconState, error) {
-=======
-func (s *Store) verifyBlkPreState(ctx context.Context, b *ethpb.BeaconBlock) (*pb.BeaconState, error) {
 	if featureconfig.Get().InitSyncCacheState {
 		preState := s.initSyncState[bytesutil.ToBytes32(b.ParentRoot)]
 		var err error
@@ -326,10 +312,8 @@
 				return nil, fmt.Errorf("pre state of slot %d does not exist", b.Slot)
 			}
 		}
-		return proto.Clone(preState).(*pb.BeaconState), nil
-	}
-
->>>>>>> 07ba5940
+		return stateTrie.InitializeFromProto(preState.Clone())
+	}
 	preState, err := s.db.State(ctx, bytesutil.ToBytes32(b.ParentRoot))
 	if err != nil {
 		return nil, errors.Wrapf(err, "could not get pre state for slot %d", b.Slot)
@@ -383,7 +367,7 @@
 // saveNewValidators saves newly added validator indices from the state to db.
 // Does nothing if validator count has not changed.
 func (s *Store) saveNewValidators(ctx context.Context, preStateValidatorCount int, postState *stateTrie.BeaconState) error {
-	postStateValidatorCount := postState.NumofValidators()
+	postStateValidatorCount := postState.NumValidators()
 	if preStateValidatorCount != postStateValidatorCount {
 		indices := make([]uint64, 0)
 		pubKeys := make([][48]byte, 0)
@@ -525,19 +509,13 @@
 		s.justifiedCheckpt = state.CurrentJustifiedCheckpoint()
 	}
 
-<<<<<<< HEAD
 	if featureconfig.Get().InitSyncCacheState && state.CurrentJustifiedCheckpoint() != nil {
 		justifiedRoot := bytesutil.ToBytes32(state.CurrentJustifiedCheckpoint().Root)
-=======
-	if featureconfig.Get().InitSyncCacheState {
-		justifiedRoot := bytesutil.ToBytes32(state.CurrentJustifiedCheckpoint.Root)
-
->>>>>>> 07ba5940
 		justifiedState := s.initSyncState[justifiedRoot]
 		// If justified state is nil, resume back to normal syncing process and save
 		// justified check point.
 		if justifiedState == nil {
-			return s.db.SaveJustifiedCheckpoint(ctx, state.CurrentJustifiedCheckpoint)
+			return s.db.SaveJustifiedCheckpoint(ctx, state.CurrentJustifiedCheckpoint())
 		}
 		if err := s.db.SaveState(ctx, justifiedState, justifiedRoot); err != nil {
 			return errors.Wrap(err, "could not save justified state")
@@ -563,37 +541,6 @@
 	}
 }
 
-<<<<<<< HEAD
-// This receives cached state in memory for initial sync only during initial sync.
-func (s *Store) cachedPreState(ctx context.Context, b *ethpb.BeaconBlock) (*stateTrie.BeaconState, error) {
-	if featureconfig.Get().InitSyncCacheState {
-		preState := s.initSyncState[bytesutil.ToBytes32(b.ParentRoot)]
-		var err error
-		if preState == nil {
-			preState, err = s.db.State(ctx, bytesutil.ToBytes32(b.ParentRoot))
-			if err != nil {
-				return nil, errors.Wrapf(err, "could not get pre state for slot %d", b.Slot)
-			}
-			if preState == nil {
-				return nil, fmt.Errorf("pre state of slot %d does not exist", b.Slot)
-			}
-		}
-		return preState, nil
-	}
-
-	preState, err := s.db.State(ctx, bytesutil.ToBytes32(b.ParentRoot))
-	if err != nil {
-		return nil, errors.Wrapf(err, "could not get pre state for slot %d", b.Slot)
-	}
-	if preState == nil {
-		return nil, fmt.Errorf("pre state of slot %d does not exist", b.Slot)
-	}
-
-	return preState, nil
-}
-
-=======
->>>>>>> 07ba5940
 // This saves every finalized state in DB during initial sync, needed as part of optimization to
 // use cache state during initial sync in case of restart.
 func (s *Store) saveInitState(ctx context.Context, state *stateTrie.BeaconState) error {

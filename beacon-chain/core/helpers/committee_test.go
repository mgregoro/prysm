--- conflicted
+++ resolved
@@ -380,17 +380,10 @@
 			isProposer: true,
 		},
 		{
-<<<<<<< HEAD
-			index:      28,
-			slot:       138,
-			committee:  []uint64{14, 28},
-			shard:      74,
-=======
-			index:      64,
-			slot:       183,
-			committee:  []uint64{64, 33},
-			shard:      55,
->>>>>>> 381bfdb4
+			index:      0,
+			slot:       146,
+			committee:  []uint64{0, 3},
+			shard:      82,
 			isProposer: true,
 		},
 		{

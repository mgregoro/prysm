--- conflicted
+++ resolved
@@ -220,7 +220,7 @@
 		select {
 		case event := <-attestationsChannel:
 			if event.Type == operation.UnaggregatedAttReceived {
-				data, ok := event.Data.(operation.UnAggregatedAttReceivedData)
+				data, ok := event.Data.(*operation.UnAggregatedAttReceivedData)
 				if !ok {
 					// Got bad data over the stream.
 					continue
@@ -250,35 +250,13 @@
 	attestationsChannel := make(chan *feed.Event, 1)
 	attSub := bs.AttestationNotifier.OperationFeed().Subscribe(attestationsChannel)
 	defer attSub.Unsubscribe()
+	logrus.Info("Initiating stream to attestations")
 	for {
 		select {
-<<<<<<< HEAD
-		case slot := <-bs.SlotTicker.C():
-			epoch := helpers.SlotToEpoch(slot)
-			logrus.Infof("Ticking now for epoch %d", epoch)
-			atts := bs.AttestationsPool.AggregatedAttestations()
-			committeesBySlot, _, err := bs.retrieveCommitteesForEpoch(stream.Context(), epoch)
-			if err != nil {
-				return status.Errorf(
-					codes.Internal,
-					"Could not retrieve committees for epoch %d: %v",
-					epoch,
-					err,
-				)
-			}
-			// We use the retrieved committees for the epoch to convert all attestations
-			// into indexed form effectively.
-			numAttestations := len(atts)
-			indexedAtts := make([]*ethpb.IndexedAttestation, numAttestations, numAttestations)
-			startSlot := helpers.StartSlot(epoch)
-			endSlot := startSlot + params.BeaconConfig().SlotsPerEpoch
-			logrus.Infof("Sending over %d indexed attestations", len(indexedAtts))
-			for i := 0; i < len(indexedAtts); i++ {
-				att := atts[i]
-=======
 		case event := <-attestationsChannel:
 			if event.Type == operation.UnaggregatedAttReceived {
-				data, ok := event.Data.(operation.UnAggregatedAttReceivedData)
+				logrus.Info("Event received")
+				data, ok := event.Data.(*operation.UnAggregatedAttReceivedData)
 				if !ok {
 					// Got bad data over the stream.
 					continue
@@ -287,6 +265,7 @@
 					// One nil attestation shouldn't stop the stream.
 					continue
 				}
+				logrus.Info("Creating indexed")
 				epoch := helpers.SlotToEpoch(bs.HeadFetcher.HeadSlot())
 				committeesBySlot, _, err := bs.retrieveCommitteesForEpoch(stream.Context(), epoch)
 				if err != nil {
@@ -302,7 +281,6 @@
 				startSlot := helpers.StartSlot(epoch)
 				endSlot := startSlot + params.BeaconConfig().SlotsPerEpoch
 				att := data.Attestation
->>>>>>> 359c0fab
 				// Out of range check, the attestation slot cannot be greater
 				// the last slot of the requested epoch or smaller than its start slot
 				// given committees are accessed as a map of slot -> commitees list, where there are

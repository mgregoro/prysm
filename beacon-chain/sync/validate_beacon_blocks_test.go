package sync

import (
	"bytes"
	"context"
	"reflect"
	"testing"
	"time"

	lru "github.com/hashicorp/golang-lru"
	pubsub "github.com/libp2p/go-libp2p-pubsub"
	pubsubpb "github.com/libp2p/go-libp2p-pubsub/pb"
	ethpb "github.com/prysmaticlabs/ethereumapis/eth/v1alpha1"
	"github.com/prysmaticlabs/go-ssz"
	mock "github.com/prysmaticlabs/prysm/beacon-chain/blockchain/testing"
	"github.com/prysmaticlabs/prysm/beacon-chain/core/helpers"
	dbtest "github.com/prysmaticlabs/prysm/beacon-chain/db/testing"
	"github.com/prysmaticlabs/prysm/beacon-chain/operations/attestations"
	"github.com/prysmaticlabs/prysm/beacon-chain/p2p"
	p2ptest "github.com/prysmaticlabs/prysm/beacon-chain/p2p/testing"
	mockSync "github.com/prysmaticlabs/prysm/beacon-chain/sync/initial-sync/testing"
	"github.com/prysmaticlabs/prysm/shared/bls"
	"github.com/prysmaticlabs/prysm/shared/bytesutil"
	"github.com/prysmaticlabs/prysm/shared/params"
	"github.com/prysmaticlabs/prysm/shared/testutil"
	logTest "github.com/sirupsen/logrus/hooks/test"
)

// General note for writing validation tests: Use a random value for any field
// on the beacon block to avoid hitting shared global cache conditions across
// tests in this package.

func TestValidateBeaconBlockPubSub_InvalidSignature(t *testing.T) {
	ctx := context.Background()
	db := dbtest.SetupDB(t)
	defer dbtest.TeardownDB(t, db)
	msg := &ethpb.SignedBeaconBlock{
		Block: &ethpb.BeaconBlock{
			Slot:       1,
			ParentRoot: testutil.Random32Bytes(t),
		},
		Signature: bytesutil.PadTo([]byte("fake"), 96),
	}

	p := p2ptest.NewTestP2P(t)

	c, _ := lru.New(10)
	r := &Service{
		db:          db,
		p2p:         p,
		initialSync: &mockSync.Sync{IsSyncing: false},
		chain: &mock.ChainService{Genesis: time.Now(),
			FinalizedCheckPoint: &ethpb.Checkpoint{
				Epoch: 0,
			}},
		seenBlockCache: c,
	}

	buf := new(bytes.Buffer)
	if _, err := p.Encoding().Encode(buf, msg); err != nil {
		t.Fatal(err)
	}
	m := &pubsub.Message{
		Message: &pubsubpb.Message{
			Data: buf.Bytes(),
			TopicIDs: []string{
				p2p.GossipTypeMapping[reflect.TypeOf(msg)],
			},
		},
	}
	result := r.validateBeaconBlockPubSub(ctx, "", m)

	if result {
		t.Error("Expected false result, got true")
	}
}

func TestValidateBeaconBlockPubSub_BlockAlreadyPresentInDB(t *testing.T) {
	db := dbtest.SetupDB(t)
	defer dbtest.TeardownDB(t, db)
	ctx := context.Background()

	p := p2ptest.NewTestP2P(t)
	msg := &ethpb.SignedBeaconBlock{
		Block: &ethpb.BeaconBlock{
			Slot:       100,
			ParentRoot: testutil.Random32Bytes(t),
		},
	}
	if err := db.SaveBlock(context.Background(), msg); err != nil {
		t.Fatal(err)
	}

	c, _ := lru.New(10)
	r := &Service{
		db:             db,
		p2p:            p,
		initialSync:    &mockSync.Sync{IsSyncing: false},
		chain:          &mock.ChainService{Genesis: time.Now()},
		seenBlockCache: c,
	}

	buf := new(bytes.Buffer)
	if _, err := p.Encoding().Encode(buf, msg); err != nil {
		t.Fatal(err)
	}

	m := &pubsub.Message{
		Message: &pubsubpb.Message{
			Data: buf.Bytes(),
			TopicIDs: []string{
				p2p.GossipTypeMapping[reflect.TypeOf(msg)],
			},
		},
	}
	result := r.validateBeaconBlockPubSub(ctx, "", m)

	if result {
		t.Error("Expected false result, got true")
	}
}

func TestValidateBeaconBlockPubSub_ValidProposerSignature(t *testing.T) {
	db := dbtest.SetupDB(t)
	defer dbtest.TeardownDB(t, db)
	p := p2ptest.NewTestP2P(t)
	ctx := context.Background()
	beaconState, privKeys := testutil.DeterministicGenesisState(t, 100)
<<<<<<< HEAD

	msg := &ethpb.SignedBeaconBlock{
		Block: &ethpb.BeaconBlock{
			ProposerIndex: 0,
			Slot:          1,
=======
	bRoot := [32]byte{'a'}
	if err := db.SaveState(ctx, beaconState, bRoot); err != nil {
		t.Fatal(err)
	}
	proposerIdx, err := helpers.BeaconProposerIndex(beaconState)
	if err != nil {
		t.Fatal(err)
	}
	msg := &ethpb.SignedBeaconBlock{
		Block: &ethpb.BeaconBlock{
			ProposerIndex: proposerIdx,
			Slot:          1,
			ParentRoot:    bRoot[:],
>>>>>>> 8d6aed93
		},
	}

	domain, err := helpers.Domain(beaconState.Fork(), 0, params.BeaconConfig().DomainBeaconProposer, beaconState.GenesisValidatorRoot())
	if err != nil {
		t.Fatal(err)
	}
	signingRoot, err := helpers.ComputeSigningRoot(msg.Block, domain)
	if err != nil {
		t.Error(err)
	}
<<<<<<< HEAD
	blockSig := privKeys[0].Sign(signingRoot[:]).Marshal()
=======
	blockSig := privKeys[proposerIdx].Sign(signingRoot[:]).Marshal()
>>>>>>> 8d6aed93
	msg.Signature = blockSig[:]

	c, _ := lru.New(10)
	r := &Service{
		db:          db,
		p2p:         p,
		initialSync: &mockSync.Sync{IsSyncing: false},
		chain: &mock.ChainService{Genesis: time.Unix(time.Now().Unix()-int64(params.BeaconConfig().SecondsPerSlot), 0),
			State: beaconState,
			FinalizedCheckPoint: &ethpb.Checkpoint{
				Epoch: 0,
			}},
		seenBlockCache: c,
	}

	buf := new(bytes.Buffer)
	if _, err := p.Encoding().Encode(buf, msg); err != nil {
		t.Fatal(err)
	}
	m := &pubsub.Message{
		Message: &pubsubpb.Message{
			Data: buf.Bytes(),
			TopicIDs: []string{
				p2p.GossipTypeMapping[reflect.TypeOf(msg)],
			},
		},
	}
	result := r.validateBeaconBlockPubSub(ctx, "", m)
	if !result {
		t.Error("Expected true result, got false")
	}

	if m.ValidatorData == nil {
		t.Error("Decoded message was not set on the message validator data")
	}
}

func TestValidateBeaconBlockPubSub_Syncing(t *testing.T) {
	db := dbtest.SetupDB(t)
	defer dbtest.TeardownDB(t, db)
	p := p2ptest.NewTestP2P(t)
	ctx := context.Background()
	b := []byte("sk")
	b32 := bytesutil.ToBytes32(b)
	sk, err := bls.SecretKeyFromBytes(b32[:])
	if err != nil {
		t.Fatal(err)
	}
	msg := &ethpb.SignedBeaconBlock{
		Block: &ethpb.BeaconBlock{
			ParentRoot: testutil.Random32Bytes(t),
		},
		Signature: sk.Sign([]byte("data")).Marshal(),
	}

	r := &Service{
		db:          db,
		p2p:         p,
		initialSync: &mockSync.Sync{IsSyncing: true},
		chain: &mock.ChainService{
			Genesis: time.Now(),
			FinalizedCheckPoint: &ethpb.Checkpoint{
				Epoch: 0,
			}},
	}

	buf := new(bytes.Buffer)
	if _, err := p.Encoding().Encode(buf, msg); err != nil {
		t.Fatal(err)
	}
	m := &pubsub.Message{
		Message: &pubsubpb.Message{
			Data: buf.Bytes(),
			TopicIDs: []string{
				p2p.GossipTypeMapping[reflect.TypeOf(msg)],
			},
		},
	}
	result := r.validateBeaconBlockPubSub(ctx, "", m)
	if result {
		t.Error("Expected false result, got true")
	}
}

func TestValidateBeaconBlockPubSub_RejectBlocksFromFuture(t *testing.T) {
	db := dbtest.SetupDB(t)
	defer dbtest.TeardownDB(t, db)
	p := p2ptest.NewTestP2P(t)
	ctx := context.Background()
	b := []byte("sk")
	b32 := bytesutil.ToBytes32(b)
	sk, err := bls.SecretKeyFromBytes(b32[:])
	if err != nil {
		t.Fatal(err)
	}
	msg := &ethpb.SignedBeaconBlock{
		Block: &ethpb.BeaconBlock{
			ParentRoot: testutil.Random32Bytes(t),
			Slot:       1000,
		},
		Signature: sk.Sign([]byte("data")).Marshal(),
	}

	c, _ := lru.New(10)
	r := &Service{
		p2p:            p,
		db:             db,
		initialSync:    &mockSync.Sync{IsSyncing: false},
		chain:          &mock.ChainService{Genesis: time.Now()},
		seenBlockCache: c,
	}

	buf := new(bytes.Buffer)
	if _, err := p.Encoding().Encode(buf, msg); err != nil {
		t.Fatal(err)
	}
	m := &pubsub.Message{
		Message: &pubsubpb.Message{
			Data: buf.Bytes(),
			TopicIDs: []string{
				p2p.GossipTypeMapping[reflect.TypeOf(msg)],
			},
		},
	}
	result := r.validateBeaconBlockPubSub(ctx, "", m)
	if result {
		t.Error("Expected false result, got true")
	}
}

func TestValidateBeaconBlockPubSub_RejectBlocksFromThePast(t *testing.T) {
	db := dbtest.SetupDB(t)
	defer dbtest.TeardownDB(t, db)
	b := []byte("sk")
	b32 := bytesutil.ToBytes32(b)
	p := p2ptest.NewTestP2P(t)
	ctx := context.Background()
	sk, err := bls.SecretKeyFromBytes(b32[:])
	if err != nil {
		t.Fatal(err)
	}
	msg := &ethpb.SignedBeaconBlock{
		Block: &ethpb.BeaconBlock{
			ParentRoot: testutil.Random32Bytes(t),
			Slot:       10,
		},
		Signature: sk.Sign([]byte("data")).Marshal(),
	}

	genesisTime := time.Now()
	c, _ := lru.New(10)
	r := &Service{
		db:          db,
		p2p:         p,
		initialSync: &mockSync.Sync{IsSyncing: false},
		chain: &mock.ChainService{
			Genesis: time.Unix(genesisTime.Unix()-1000, 0),
			FinalizedCheckPoint: &ethpb.Checkpoint{
				Epoch: 1,
			}},
		seenBlockCache: c,
	}

	buf := new(bytes.Buffer)
	if _, err := p.Encoding().Encode(buf, msg); err != nil {
		t.Fatal(err)
	}
	m := &pubsub.Message{
		Message: &pubsubpb.Message{
			Data: buf.Bytes(),
			TopicIDs: []string{
				p2p.GossipTypeMapping[reflect.TypeOf(msg)],
			},
		},
	}
	result := r.validateBeaconBlockPubSub(ctx, "", m)

	if result {
		t.Error("Expected false result, got true")
	}
}

func TestValidateBeaconBlockPubSub_SeenProposerSlot(t *testing.T) {
	db := dbtest.SetupDB(t)
	defer dbtest.TeardownDB(t, db)
	p := p2ptest.NewTestP2P(t)
	ctx := context.Background()
	beaconState, privKeys := testutil.DeterministicGenesisState(t, 100)
<<<<<<< HEAD

	msg := &ethpb.SignedBeaconBlock{
		Block: &ethpb.BeaconBlock{
			Slot:       1,
			ParentRoot: testutil.Random32Bytes(t),
=======
	bRoot := [32]byte{'a'}
	if err := db.SaveState(ctx, beaconState, bRoot); err != nil {
		t.Fatal(err)
	}
	proposerIdx, err := helpers.BeaconProposerIndex(beaconState)
	if err != nil {
		t.Fatal(err)
	}

	msg := &ethpb.SignedBeaconBlock{
		Block: &ethpb.BeaconBlock{
			ProposerIndex: proposerIdx,
			Slot:          1,
			ParentRoot:    bRoot[:],
>>>>>>> 8d6aed93
		},
	}

	domain, err := helpers.Domain(beaconState.Fork(), 0, params.BeaconConfig().DomainBeaconProposer, beaconState.GenesisValidatorRoot())
	if err != nil {
		t.Fatal(err)
	}
	signingRoot, err := helpers.ComputeSigningRoot(msg.Block, domain)
	if err != nil {
		t.Error(err)
	}
<<<<<<< HEAD
	blockSig := privKeys[0].Sign(signingRoot[:]).Marshal()
=======
	blockSig := privKeys[proposerIdx].Sign(signingRoot[:]).Marshal()
>>>>>>> 8d6aed93
	msg.Signature = blockSig[:]

	c, _ := lru.New(10)
	r := &Service{
		db:          db,
		p2p:         p,
		initialSync: &mockSync.Sync{IsSyncing: false},
		chain: &mock.ChainService{Genesis: time.Unix(time.Now().Unix()-int64(params.BeaconConfig().SecondsPerSlot), 0),
			State: beaconState,
			FinalizedCheckPoint: &ethpb.Checkpoint{
				Epoch: 0,
			}},
		seenBlockCache: c,
	}

	buf := new(bytes.Buffer)
	if _, err := p.Encoding().Encode(buf, msg); err != nil {
		t.Fatal(err)
	}
	m := &pubsub.Message{
		Message: &pubsubpb.Message{
			Data: buf.Bytes(),
			TopicIDs: []string{
				p2p.GossipTypeMapping[reflect.TypeOf(msg)],
			},
		},
	}
	result := r.validateBeaconBlockPubSub(ctx, "", m)
	if !result {
		t.Error("Expected true result, got false")
	}
	r.setSeenBlockIndexSlot(msg.Block.Slot, msg.Block.ProposerIndex)
	time.Sleep(10 * time.Millisecond) // Wait for cached value to pass through buffers.
	result = r.validateBeaconBlockPubSub(ctx, "", m)
	if result {
		t.Error("Expected false result, got true")
	}
}

func TestValidateBeaconBlockPubSub_FilterByFinalizedEpoch(t *testing.T) {
	hook := logTest.NewGlobal()
	db := dbtest.SetupDB(t)
	defer dbtest.TeardownDB(t, db)
	p := p2ptest.NewTestP2P(t)

	parent := &ethpb.SignedBeaconBlock{Block: &ethpb.BeaconBlock{}}
	if err := db.SaveBlock(context.Background(), parent); err != nil {
		t.Fatal(err)
	}
	parentRoot, _ := ssz.HashTreeRoot(parent.Block)
	chain := &mock.ChainService{Genesis: time.Unix(time.Now().Unix()-int64(params.BeaconConfig().SecondsPerSlot), 0),
		FinalizedCheckPoint: &ethpb.Checkpoint{
			Epoch: 1,
		}}
	c, _ := lru.New(10)
	r := &Service{
		db:             db,
		p2p:            p,
		chain:          chain,
		blockNotifier:  chain.BlockNotifier(),
		attPool:        attestations.NewPool(),
		seenBlockCache: c,
		initialSync:    &mockSync.Sync{IsSyncing: false},
	}

	b := &ethpb.SignedBeaconBlock{
		Block: &ethpb.BeaconBlock{Slot: 1, ParentRoot: parentRoot[:], Body: &ethpb.BeaconBlockBody{}},
	}
	buf := new(bytes.Buffer)
	if _, err := p.Encoding().Encode(buf, b); err != nil {
		t.Fatal(err)
	}
	m := &pubsub.Message{
		Message: &pubsubpb.Message{
			Data: buf.Bytes(),
			TopicIDs: []string{
				p2p.GossipTypeMapping[reflect.TypeOf(b)],
			},
		},
	}

	r.validateBeaconBlockPubSub(context.Background(), "", m)
	testutil.AssertLogsContain(t, hook, "Block slot older/equal than last finalized epoch start slot, rejecting it")

	hook.Reset()
	b.Block.Slot = params.BeaconConfig().SlotsPerEpoch
	buf = new(bytes.Buffer)
	if _, err := p.Encoding().Encode(buf, b); err != nil {
		t.Fatal(err)
	}
	m = &pubsub.Message{
		Message: &pubsubpb.Message{
			Data: buf.Bytes(),
			TopicIDs: []string{
				p2p.GossipTypeMapping[reflect.TypeOf(b)],
			},
		},
	}

	r.validateBeaconBlockPubSub(context.Background(), "", m)
	testutil.AssertLogsDoNotContain(t, hook, "Block slot older/equal than last finalized epoch start slot, rejecting itt")
}<|MERGE_RESOLUTION|>--- conflicted
+++ resolved
@@ -126,13 +126,6 @@
 	p := p2ptest.NewTestP2P(t)
 	ctx := context.Background()
 	beaconState, privKeys := testutil.DeterministicGenesisState(t, 100)
-<<<<<<< HEAD
-
-	msg := &ethpb.SignedBeaconBlock{
-		Block: &ethpb.BeaconBlock{
-			ProposerIndex: 0,
-			Slot:          1,
-=======
 	bRoot := [32]byte{'a'}
 	if err := db.SaveState(ctx, beaconState, bRoot); err != nil {
 		t.Fatal(err)
@@ -146,7 +139,6 @@
 			ProposerIndex: proposerIdx,
 			Slot:          1,
 			ParentRoot:    bRoot[:],
->>>>>>> 8d6aed93
 		},
 	}
 
@@ -158,11 +150,7 @@
 	if err != nil {
 		t.Error(err)
 	}
-<<<<<<< HEAD
-	blockSig := privKeys[0].Sign(signingRoot[:]).Marshal()
-=======
 	blockSig := privKeys[proposerIdx].Sign(signingRoot[:]).Marshal()
->>>>>>> 8d6aed93
 	msg.Signature = blockSig[:]
 
 	c, _ := lru.New(10)
@@ -351,13 +339,6 @@
 	p := p2ptest.NewTestP2P(t)
 	ctx := context.Background()
 	beaconState, privKeys := testutil.DeterministicGenesisState(t, 100)
-<<<<<<< HEAD
-
-	msg := &ethpb.SignedBeaconBlock{
-		Block: &ethpb.BeaconBlock{
-			Slot:       1,
-			ParentRoot: testutil.Random32Bytes(t),
-=======
 	bRoot := [32]byte{'a'}
 	if err := db.SaveState(ctx, beaconState, bRoot); err != nil {
 		t.Fatal(err)
@@ -372,7 +353,6 @@
 			ProposerIndex: proposerIdx,
 			Slot:          1,
 			ParentRoot:    bRoot[:],
->>>>>>> 8d6aed93
 		},
 	}
 
@@ -384,11 +364,7 @@
 	if err != nil {
 		t.Error(err)
 	}
-<<<<<<< HEAD
-	blockSig := privKeys[0].Sign(signingRoot[:]).Marshal()
-=======
 	blockSig := privKeys[proposerIdx].Sign(signingRoot[:]).Marshal()
->>>>>>> 8d6aed93
 	msg.Signature = blockSig[:]
 
 	c, _ := lru.New(10)

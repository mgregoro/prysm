package initialsync

import (
	"bytes"
	"context"
	"io"
	"math"
	"math/rand"
	"sort"
	"sync"
	"time"

	"github.com/kevinms/leakybucket-go"
	"github.com/libp2p/go-libp2p-core/peer"
	"github.com/pkg/errors"
	eth "github.com/prysmaticlabs/ethereumapis/eth/v1alpha1"
	"github.com/prysmaticlabs/prysm/beacon-chain/blockchain"
	"github.com/prysmaticlabs/prysm/beacon-chain/core/helpers"
	"github.com/prysmaticlabs/prysm/beacon-chain/flags"
	"github.com/prysmaticlabs/prysm/beacon-chain/p2p"
	prysmsync "github.com/prysmaticlabs/prysm/beacon-chain/sync"
	p2ppb "github.com/prysmaticlabs/prysm/proto/beacon/p2p/v1"
	"github.com/prysmaticlabs/prysm/shared/mathutil"
	"github.com/prysmaticlabs/prysm/shared/params"
	"github.com/prysmaticlabs/prysm/shared/roughtime"
	"github.com/sirupsen/logrus"
	"go.opencensus.io/trace"
)

const (
	// maxPendingRequests limits how many concurrent fetch request one can initiate.
	maxPendingRequests = 8
	// allowedBlocksPerSecond is number of blocks (per peer) fetcher can request per second.
	allowedBlocksPerSecond = 32.0
	// blockBatchSize is a limit on number of blocks fetched per request.
	blockBatchSize = 32
	// peersPercentagePerRequest caps percentage of peers to be used in a request.
	peersPercentagePerRequest = 0.75
	// handshakePollingInterval is a polling interval for checking the number of received handshakes.
	handshakePollingInterval = 5 * time.Second
)

var (
	errNoPeersAvailable = errors.New("no peers available, waiting for reconnect")
	errFetcherCtxIsDone = errors.New("fetcher's context is done, reinitialize")
	errSlotIsTooHigh    = errors.New("slot is higher than the finalized slot")
)

// blocksFetcherConfig is a config to setup the block fetcher.
type blocksFetcherConfig struct {
	headFetcher blockchain.HeadFetcher
	p2p         p2p.P2P
}

// blocksFetcher is a service to fetch chain data from peers.
// On an incoming requests, requested block range is evenly divided
// among available peers (for fair network load distribution).
type blocksFetcher struct {
	sync.Mutex
	ctx            context.Context
	cancel         context.CancelFunc
	headFetcher    blockchain.HeadFetcher
	p2p            p2p.P2P
	rateLimiter    *leakybucket.Collector
	fetchRequests  chan *fetchRequestParams
	fetchResponses chan *fetchRequestResponse
	quit           chan struct{} // termination notifier
}

// fetchRequestParams holds parameters necessary to schedule a fetch request.
type fetchRequestParams struct {
	ctx   context.Context // if provided, it is used instead of global fetcher's context
	start uint64          // starting slot
	count uint64          // how many slots to receive (fetcher may return fewer slots)
}

// fetchRequestResponse is a combined type to hold results of both successful executions and errors.
// Valid usage pattern will be to check whether result's `err` is nil, before using `blocks`.
type fetchRequestResponse struct {
	start, count uint64
	blocks       []*eth.SignedBeaconBlock
	err          error
	peers        []peer.ID
}

// newBlocksFetcher creates ready to use fetcher.
func newBlocksFetcher(ctx context.Context, cfg *blocksFetcherConfig) *blocksFetcher {
	ctx, cancel := context.WithCancel(ctx)
	rateLimiter := leakybucket.NewCollector(
		allowedBlocksPerSecond, /* rate */
		allowedBlocksPerSecond, /* capacity */
<<<<<<< HEAD
		false,                  /* deleteEmptyBuckets */
	)
=======
		false /* deleteEmptyBuckets */)
>>>>>>> 896e02fe

	return &blocksFetcher{
		ctx:            ctx,
		cancel:         cancel,
		headFetcher:    cfg.headFetcher,
		p2p:            cfg.p2p,
		rateLimiter:    rateLimiter,
		fetchRequests:  make(chan *fetchRequestParams, maxPendingRequests),
		fetchResponses: make(chan *fetchRequestResponse, maxPendingRequests),
		quit:           make(chan struct{}),
	}
}

// start boots up the fetcher, which starts listening for incoming fetch requests.
func (f *blocksFetcher) start() error {
	select {
	case <-f.ctx.Done():
		return errFetcherCtxIsDone
	default:
		go f.loop()
		return nil
	}
}

// stop terminates all fetcher operations.
func (f *blocksFetcher) stop() {
	f.cancel()
	<-f.quit // make sure that loop() is done
}

// requestResponses exposes a channel into which fetcher pushes generated request responses.
func (f *blocksFetcher) requestResponses() <-chan *fetchRequestResponse {
	return f.fetchResponses
}

// loop is a main fetcher loop, listens for incoming requests/cancellations, forwards outgoing responses.
func (f *blocksFetcher) loop() {
	defer close(f.quit)

	// Wait for all loop's goroutines to finish, and safely release resources.
	wg := &sync.WaitGroup{}
	defer func() {
		wg.Wait()
		close(f.fetchResponses)
	}()

	for {
		// Make sure there is are available peers before processing requests.
		if _, err := f.waitForMinimumPeers(f.ctx); err != nil {
			log.Error(err)
		}

		select {
		case <-f.ctx.Done():
			log.Debug("Context closed, exiting goroutine (blocks fetcher)")
			return
		case req := <-f.fetchRequests:
			wg.Add(1)
			go func() {
				defer wg.Done()
				select {
				case <-f.ctx.Done():
				case f.fetchResponses <- f.handleRequest(req.ctx, req.start, req.count):
				}
			}()
		}
	}
}

// scheduleRequest adds request to incoming queue.
func (f *blocksFetcher) scheduleRequest(ctx context.Context, start, count uint64) error {
	if ctx.Err() != nil {
		return ctx.Err()
	}

	request := &fetchRequestParams{
		ctx:   ctx,
		start: start,
		count: count,
	}
	select {
	case <-f.ctx.Done():
		return errFetcherCtxIsDone
	case f.fetchRequests <- request:
	}
	return nil
}

// handleRequest parses fetch request and forwards it to response builder.
func (f *blocksFetcher) handleRequest(ctx context.Context, start, count uint64) *fetchRequestResponse {
	ctx, span := trace.StartSpan(ctx, "initialsync.handleRequest")
	defer span.End()

	response := &fetchRequestResponse{
		start:  start,
		count:  count,
		blocks: []*eth.SignedBeaconBlock{},
		err:    nil,
		peers:  []peer.ID{},
	}

	if ctx.Err() != nil {
		response.err = ctx.Err()
		return response
	}

	headEpoch := helpers.SlotToEpoch(f.headFetcher.HeadSlot())
	root, finalizedEpoch, peers := f.p2p.Peers().BestFinalized(params.BeaconConfig().MaxPeersToSync, headEpoch)

	if len(peers) == 0 {
		response.err = errNoPeersAvailable
		return response
	}

	// Short circuit start far exceeding the highest finalized epoch in some infinite loop.
	highestFinalizedSlot := helpers.StartSlot(finalizedEpoch + 1)
	if start > highestFinalizedSlot {
		response.err = errSlotIsTooHigh
		return response
	}

	blocks, err := f.collectPeerResponses(ctx, root, finalizedEpoch, start, 1, count, peers)
	if err != nil {
		response.err = err
		return response
	}

	response.blocks = blocks
	response.peers = peers
	return response
}

// collectPeerResponses orchestrates block fetching from the available peers.
// In each request a range of blocks is to be requested from multiple peers.
// Example:
//   - number of peers = 4
//   - range of block slots is 64...128
//   Four requests will be spread across the peers using step argument to distribute the load
//   i.e. the first peer is asked for block 64, 68, 72... while the second peer is asked for
//   65, 69, 73... and so on for other peers.
func (f *blocksFetcher) collectPeerResponses(
	ctx context.Context,
	root []byte,
	finalizedEpoch, start, step, count uint64,
	peers []peer.ID,
) ([]*eth.SignedBeaconBlock, error) {
	ctx, span := trace.StartSpan(ctx, "initialsync.collectPeerResponses")
	defer span.End()

	if ctx.Err() != nil {
		return nil, ctx.Err()
	}

	peers = f.selectPeers(peers)
	if len(peers) == 0 {
		return nil, errNoPeersAvailable
	}

	p2pRequests := new(sync.WaitGroup)
	errChan := make(chan error)
	blocksChan := make(chan []*eth.SignedBeaconBlock)

	p2pRequests.Add(len(peers))
	go func() {
		p2pRequests.Wait()
		close(blocksChan)
	}()

	// Short circuit start far exceeding the highest finalized epoch in some infinite loop.
	highestFinalizedSlot := helpers.StartSlot(finalizedEpoch + 1)
	if start > highestFinalizedSlot {
		return nil, errSlotIsTooHigh
	}

	// Spread load evenly among available peers.
	perPeerCount := mathutil.Min(count/uint64(len(peers)), allowedBlocksPerSecond)
	remainder := int(count % uint64(len(peers)))
	for i, pid := range peers {
		start, step := start+uint64(i)*step, step*uint64(len(peers))

		// If the count was divided by an odd number of peers, there will be some blocks
		// missing from the first requests so we accommodate that scenario.
		count := perPeerCount
		if i < remainder {
			count++
		}
		// Asking for no blocks may cause the client to hang.
		if count == 0 {
			p2pRequests.Done()
			continue
		}

		go func(ctx context.Context, pid peer.ID) {
			defer p2pRequests.Done()

			blocks, err := f.requestBeaconBlocksByRange(ctx, pid, root, start, step, count)
			if err != nil {
				select {
				case <-ctx.Done():
				case errChan <- err:
					return
				}
			}
			select {
			case <-ctx.Done():
			case blocksChan <- blocks:
			}
		}(ctx, pid)
	}

	var unionRespBlocks []*eth.SignedBeaconBlock
	for {
		select {
		case <-ctx.Done():
			return nil, ctx.Err()
		case err := <-errChan:
			return nil, err
		case resp, ok := <-blocksChan:
			if ok {
				unionRespBlocks = append(unionRespBlocks, resp...)
			} else {
				sort.Slice(unionRespBlocks, func(i, j int) bool {
					return unionRespBlocks[i].Block.Slot < unionRespBlocks[j].Block.Slot
				})
				return unionRespBlocks, nil
			}
		}
	}
}

// requestBeaconBlocksByRange prepares BeaconBlocksByRange request, and handles possible stale peers
// (by resending the request).
func (f *blocksFetcher) requestBeaconBlocksByRange(
	ctx context.Context,
	pid peer.ID,
	root []byte,
	start, step, count uint64,
) ([]*eth.SignedBeaconBlock, error) {
	if ctx.Err() != nil {
		return nil, ctx.Err()
	}

	req := &p2ppb.BeaconBlocksByRangeRequest{
		StartSlot: start,
		Count:     count,
		Step:      step,
	}

	resp, respErr := f.requestBlocks(ctx, req, pid)
	if respErr != nil {
		// Fail over to some other, randomly selected, peer.
		headEpoch := helpers.SlotToEpoch(f.headFetcher.HeadSlot())
		root1, _, peers := f.p2p.Peers().BestFinalized(params.BeaconConfig().MaxPeersToSync, headEpoch)
		if bytes.Compare(root, root1) != 0 {
			return nil, errors.Errorf("can not resend, root mismatch: %x:%x", root, root1)
		}
		newPID, err := selectFailOverPeer(pid, peers)
		if err != nil {
			return nil, err
		}

		log.WithError(respErr).WithFields(logrus.Fields{
			"numPeers":   len(peers),
			"failedPeer": pid.Pretty(),
			"newPeer":    newPID.Pretty(),
		}).Debug("Request failed, trying to forward request to another peer")

		return f.requestBeaconBlocksByRange(ctx, newPID, root, start, step, count)
	}

	return resp, nil
}

// requestBlocks is a wrapper for handling BeaconBlocksByRangeRequest requests/streams.
func (f *blocksFetcher) requestBlocks(
	ctx context.Context,
	req *p2ppb.BeaconBlocksByRangeRequest,
	pid peer.ID,
) ([]*eth.SignedBeaconBlock, error) {
	f.Lock()
	if f.rateLimiter.Remaining(pid.String()) < int64(req.Count) {
		log.WithField("peer", pid).Debug("Slowing down for rate limit")
		time.Sleep(f.rateLimiter.TillEmpty(pid.String()))
	}
	f.rateLimiter.Add(pid.String(), int64(req.Count))
	log.WithFields(logrus.Fields{
		"peer":  pid,
		"start": req.StartSlot,
		"count": req.Count,
		"step":  req.Step,
	}).Debug("Requesting blocks")
	f.Unlock()
	stream, err := f.p2p.Send(ctx, req, p2p.RPCBlocksByRangeTopic, pid)
	if err != nil {
		return nil, err
	}
	defer func() {
		if err := stream.Close(); err != nil {
			log.WithError(err).Error("Failed to close stream")
		}
	}()

	resp := make([]*eth.SignedBeaconBlock, 0, req.Count)
	for {
		blk, err := prysmsync.ReadChunkedBlock(stream, f.p2p)
		if err == io.EOF {
			break
		}
		if err != nil {
			return nil, err
		}
		resp = append(resp, blk)
	}

	return resp, nil
}

// selectFailOverPeer randomly selects fail over peer from the list of available peers.
func selectFailOverPeer(excludedPID peer.ID, peers []peer.ID) (peer.ID, error) {
	for i, pid := range peers {
		if pid == excludedPID {
			peers = append(peers[:i], peers[i+1:]...)
			break
		}
	}

	if len(peers) == 0 {
		return "", errNoPeersAvailable
	}

	randGenerator := rand.New(rand.NewSource(roughtime.Now().Unix()))
	randGenerator.Shuffle(len(peers), func(i, j int) {
		peers[i], peers[j] = peers[j], peers[i]
	})

	return peers[0], nil
}

// waitForMinimumPeers spins and waits up until enough peers are available.
func (f *blocksFetcher) waitForMinimumPeers(ctx context.Context) ([]peer.ID, error) {
	required := params.BeaconConfig().MaxPeersToSync
	if flags.Get().MinimumSyncPeers < required {
		required = flags.Get().MinimumSyncPeers
	}
	for {
		if ctx.Err() != nil {
			return nil, ctx.Err()
		}
		headEpoch := helpers.SlotToEpoch(f.headFetcher.HeadSlot())
		_, _, peers := f.p2p.Peers().BestFinalized(params.BeaconConfig().MaxPeersToSync, headEpoch)
		if len(peers) >= required {
			return peers, nil
		}
		log.WithFields(logrus.Fields{
			"suitable": len(peers),
			"required": required}).Info("Waiting for enough suitable peers before syncing")
		time.Sleep(handshakePollingInterval)
	}
}

// selectPeers returns transformed list of peers (randomized, constrained if necessary).
func (f *blocksFetcher) selectPeers(peers []peer.ID) []peer.ID {
	if len(peers) == 0 {
		return peers
	}

	// Shuffle peers to prevent a bad peer from
	// stalling sync with invalid blocks.
	randGenerator := rand.New(rand.NewSource(roughtime.Now().Unix()))
	randGenerator.Shuffle(len(peers), func(i, j int) {
		peers[i], peers[j] = peers[j], peers[i]
	})

	required := params.BeaconConfig().MaxPeersToSync
	if flags.Get().MinimumSyncPeers < required {
		required = flags.Get().MinimumSyncPeers
	}

	limit := uint64(math.Round(float64(len(peers)) * peersPercentagePerRequest))
	limit = mathutil.Max(limit, uint64(required))
	limit = mathutil.Min(limit, uint64(len(peers)))
	return peers[:limit]
}

// nonSkippedSlotAfter checks slots after the given one in an attempt to find non-empty future slot.
func (f *blocksFetcher) nonSkippedSlotAfter(ctx context.Context, slot uint64) (uint64, error) {
	headEpoch := helpers.SlotToEpoch(f.headFetcher.HeadSlot())
	_, epoch, peers := f.p2p.Peers().BestFinalized(params.BeaconConfig().MaxPeersToSync, headEpoch)
	if len(peers) == 0 {
		return 0, errNoPeersAvailable
	}

	randGenerator := rand.New(rand.NewSource(roughtime.Now().Unix()))
	nextPID := func() peer.ID {
		randGenerator.Shuffle(len(peers), func(i, j int) {
			peers[i], peers[j] = peers[j], peers[i]
		})
		return peers[0]
	}

	for slot <= helpers.StartSlot(epoch+1) {
		req := &p2ppb.BeaconBlocksByRangeRequest{
			StartSlot: slot + 1,
			Count:     blockBatchSize,
			Step:      1,
		}

		blocks, err := f.requestBlocks(ctx, req, nextPID())
		if err != nil {
			return slot, err
		}

		if len(blocks) > 0 {
			slots := make([]uint64, len(blocks))
			for i, block := range blocks {
				slots[i] = block.Block.Slot
			}
			return blocks[0].Block.Slot, nil
		}
		slot += blockBatchSize
	}

	return slot, nil
}

// bestFinalizedSlot returns the highest finalized slot of the majority of connected peers.
func (f *blocksFetcher) bestFinalizedSlot() uint64 {
	headEpoch := helpers.SlotToEpoch(f.headFetcher.HeadSlot())
	_, finalizedEpoch, _ := f.p2p.Peers().BestFinalized(params.BeaconConfig().MaxPeersToSync, headEpoch)
	return helpers.StartSlot(finalizedEpoch)
}<|MERGE_RESOLUTION|>--- conflicted
+++ resolved
@@ -89,12 +89,7 @@
 	rateLimiter := leakybucket.NewCollector(
 		allowedBlocksPerSecond, /* rate */
 		allowedBlocksPerSecond, /* capacity */
-<<<<<<< HEAD
-		false,                  /* deleteEmptyBuckets */
-	)
-=======
 		false /* deleteEmptyBuckets */)
->>>>>>> 896e02fe
 
 	return &blocksFetcher{
 		ctx:            ctx,

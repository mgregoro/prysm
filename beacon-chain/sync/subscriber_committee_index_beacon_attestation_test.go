--- conflicted
+++ resolved
@@ -42,13 +42,8 @@
 	r := &Service{
 		attPool: attestations.NewPool(),
 		chain: &mock.ChainService{
-<<<<<<< HEAD
-			State:   s,
-			Genesis: time.Now(),
-=======
 			State:            s,
 			Genesis:          time.Now(),
->>>>>>> 42b7f2c2
 			ValidAttestation: true,
 		},
 		chainStarted:  true,

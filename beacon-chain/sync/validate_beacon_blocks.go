--- conflicted
+++ resolved
@@ -80,17 +80,6 @@
 		return false
 	}
 
-<<<<<<< HEAD
-	// We could use parent state here, it's arguably safer but retrieval requires one DB look up and refactor of
-	// subscriber pipeline to move missing parent block handler to validator pipeline (here).
-	s, err := r.chain.HeadState(ctx)
-	if err != nil {
-		log.WithError(err).WithField("blockSlot", blk.Block.Slot).Warn("Could not get head state to verify block header signature")
-		return false
-	}
-	if err := blocks.VerifyBlockHeaderSignature(s, blk); err != nil {
-		log.WithError(err).WithField("blockSlot", blk.Block.Slot).Warn("Could not verify block signature")
-=======
 	parentState, err := r.db.State(ctx, bytesutil.ToBytes32(blk.Block.ParentRoot))
 	if err != nil {
 		log.WithError(err).WithField("blockSlot", blk.Block.Slot).Warn("Could not get parent state")
@@ -112,7 +101,6 @@
 		return false
 	}
 	if blk.Block.ProposerIndex != idx {
->>>>>>> 8d6aed93
 		return false
 	}
 
